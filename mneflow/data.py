#!/usr/bin/env python3
# -*- coding: utf-8 -*-
"""
Defines mneflow.Dataset object
"""
import tensorflow as tf
import numpy as np


class Dataset(object):
    """TFRecords dataset from TFRecords files using the metadata.

        """

    def __init__(self, h_params, train_batch=200, class_subset=None,
                 combine_classes=False, pick_channels=None, decim=None):

        """
        Initialize tf.data.TFRdatasets

        Parameters
        ----------
        h_params : dict
                   metadata file, output of mneflow.utils.produce_tfrecords.
                   See mneflow.utils.produce_tfrecords for details.

        train_batch : int, optional
                      Training mini-batch size. Deafults to 200

        class_subset : NoneType, list of int, optional
                       Pick a subset of classes from the dataset. Note that
                       class labels produced by mneflow are always defined as
                       integers in range [0 - n_classes). See
                       meta['orig_classes'] for mapping between
                       {new_class:old_class}. If None, all classes are used.
                       Defaults to None.

        combine_classes : list, optional
                          Not Implemented, optional

        pick_channels : NoneType, ndarray of int, optional
                        Indices of a subset of channels to pick for analysis.
                        If None, all classes are used.  Defaults to None.

        decim : NoneType, int, optional
                Decimation factor. Defaults to None.
        """
        self.h_params = h_params
        self.channel_subset = pick_channels
        self.class_subset = class_subset
        self.decim = decim

        self.train = self._build_dataset(self.h_params['train_paths'],
                                         n_batch=train_batch)
        self.val = self._build_dataset(self.h_params['val_paths'],
                                       n_batch=None)
        if isinstance(self.decim, int):
            self.h_params['n_t'] /= self.decim

<<<<<<< HEAD
    def _upack_seq(self, sample):
        return sample['length'], sample['features']

=======
>>>>>>> f2f6cfff
    def _build_dataset(self, path, n_batch=None):
        """
        Produce a tf.Dataset object and apply preprocessing functions
        if specified.
        """
        if not n_batch:
            if self.h_params['input_type'] in ['seq']:
                n_batch = 1  # each batch contains a single sequence
            else:
                n_batch = self._get_n_samples(path)

        dataset = tf.data.TFRecordDataset(path)
<<<<<<< HEAD
        if self.h_params['input_type'] == 'seq':
            dataset = dataset.map(self._parse_seq_function)
        else:
            dataset = dataset.map(self._parse_function)
            if not self.channel_subset is None:
                dataset = dataset.map(self._select_channels)
            if not self.class_subset is None:
                dataset = dataset.filter(self._select_classes)
            if not self.decim is None:
                print('decimating')
                self.timepoints = tf.constant(np.arange(0, self.h_params['n_t'], self.decim))
                dataset = dataset.map(self._decimate)
            if n_batch:
                dataset = dataset.batch(batch_size=n_batch).repeat()
            else:
                ds_size = self._get_n_samples(path)
                dataset = dataset.batch(ds_size).repeat()
=======
        dataset = dataset.map(self._parse_function)
        if self.channel_subset is not None:
            dataset = dataset.map(self._select_channels)
        if self.class_subset is not None:
            dataset = dataset.filter(self._select_classes)
        if self.decim is not None:
            print('decimating')
            self.timepoints = tf.constant(np.arange(0, self.h_params['n_t'], self.decim))
            dataset = dataset.map(self._decimate)

        dataset = dataset.batch(n_batch).repeat()
>>>>>>> f2f6cfff
        dataset = dataset.map(self._unpack)
        return dataset

    def _select_channels(self, example_proto):
        """Pick a subset of channels specified by self.channel_subset"""
        example_proto['X'] = tf.gather(example_proto['X'],
                                       tf.constant(self.channel_subset),
                                       axis=0)
        return example_proto

#    def global_scale(self,example_proto):
#        example_proto['X'] -= tf.reduce_mean(example_proto['X'],axis = -1,
#        return example_proto
    def class_weights(self):
        weights = np.array([v for k,v in self.h_params['class_proportions'].items()])
        return  1./(weights*float(len(weights)))

    def _decimate(self, example_proto):
        """Downsample data"""
        print(example_proto['X'].shape)
        example_proto['X'] = tf.gather(example_proto['X'],
                                       self.timepoints,
                                       axis=-1)
        print(example_proto['X'].shape)
        return example_proto

    def _get_n_samples(self, path):
        """Count number of samples in TFRecord files specified by path"""
        ns = 0
        if isinstance(path, (list, tuple)):
            for fn in path:
                for record in tf.python_io.tf_record_iterator(fn):
                    ns += 1
        elif isinstance(path, str):
            for record in tf.python_io.tf_record_iterator(path):
                ns += 1
        return ns

#    def parse_seq_record(record):
#        c, f = tf.parse_single_sequence_example(record)
#      return c, f

    def _parse_function(self, example_proto):
        """Restore data shape from serialized records"""
        keys_to_features = {}
        if self.h_params['input_type'] in ['trials', 'iid']:
            keys_to_features['X'] = tf.io.FixedLenFeature((self.h_params['n_ch'],
                                                           self.h_params['n_t']),
                                                          tf.float32)
            if self.h_params['target_type'] == 'int':
                # TODO onehot encoding to utils for classification
                keys_to_features['y'] =  tf.io.FixedLenFeature(self.h_params['y_shape'],
                                                               tf.int64)
            elif self.h_params['target_type'] == 'float':
                keys_to_features['y']  =  tf.io.FixedLenFeature(self.h_params['y_shape'],
                                                                tf.float32)

            parsed_features = tf.parse_single_example(example_proto, keys_to_features)
<<<<<<< HEAD
        return parsed_features


    def _parse_seq_function(self, example_proto):
        """Restore data shape from serialized records"""
        keys_to_features = {}
        context_features = {'length': tf.io.FixedLenFeature((), tf.int64, default_value=0)}
        keys_to_features['X'] = tf.io.FixedLenSequenceFeature((self.h_params['n_ch'],
                                                        self.h_params['n_t']), tf.float32)
        if self.h_params['target_type'] == 'int':
            # TODO onehot encoding to utils for classification
            keys_to_features['y'] =  tf.io.FixedLenSequenceFeature(self.h_params['y_shape'], tf.int64)
        elif self.h_params['target_type'] == 'float':
            keys_to_features['y'] =  tf.io.FixedLenSequenceFeature(self.h_params['y_shape'], tf.float32)
=======
            print(parsed_features)

        elif self.h_params['input_type'] in ['seq']:

            context_features = {'length': tf.io.FixedLenFeature((), tf.int64, default_value=0)}
            keys_to_features['X'] = tf.io.FixedLenSequenceFeature((self.h_params['n_ch'],
                                                                   self.h_params['n_t'], 1), tf.float32)
            if self.h_params['target_type'] == 'int':
                # TODO onehot encoding to utils for classification
                keys_to_features['y'] =  tf.io.FixedLenSequenceFeature(self.h_params['y_shape'], tf.int64)
            elif self.h_params['target_type'] == 'float':
                keys_to_features['y'] =  tf.io.FixedLenSequenceFeature((self.h_params['y_shape'], 1), tf.float32)
>>>>>>> f2f6cfff

            c, parsed_features = tf.parse_single_sequence_example(example_proto,
                                                                  context_features=context_features,
                                                                  sequence_features=keys_to_features)
<<<<<<< HEAD
        return c, parsed_features

=======
            print('------------------------------------')
            # Return back to shape [k, n_seq, n_ch, time]
            parsed_features['X'] = tf.transpose(parsed_features['X'], [3, 0, 1, 2], name='X')
            parsed_features['y'] = tf.transpose(parsed_features['y'], [2, 0, 1], name='y')
            print(parsed_features['X'])
            print(parsed_features['y'])

        return parsed_features
>>>>>>> f2f6cfff

    def _select_classes(self, sample):
        """Picks a subset of classes specified in self.class_subset"""
        if self.class_subset:
            subset = tf.constant(self.class_subset, dtype=tf.int64)
            out = tf.reduce_any(tf.equal(sample['y'], subset))
            return out
        else:
            return tf.constant(True, dtype=tf.bool)

    def _unpack(self, sample):
        return sample['X'], sample['y']<|MERGE_RESOLUTION|>--- conflicted
+++ resolved
@@ -57,12 +57,7 @@
         if isinstance(self.decim, int):
             self.h_params['n_t'] /= self.decim
 
-<<<<<<< HEAD
-    def _upack_seq(self, sample):
-        return sample['length'], sample['features']
 
-=======
->>>>>>> f2f6cfff
     def _build_dataset(self, path, n_batch=None):
         """
         Produce a tf.Dataset object and apply preprocessing functions
@@ -75,11 +70,8 @@
                 n_batch = self._get_n_samples(path)
 
         dataset = tf.data.TFRecordDataset(path)
-<<<<<<< HEAD
-        if self.h_params['input_type'] == 'seq':
-            dataset = dataset.map(self._parse_seq_function)
-        else:
-            dataset = dataset.map(self._parse_function)
+
+        dataset = dataset.map(self._parse_function)
             if not self.channel_subset is None:
                 dataset = dataset.map(self._select_channels)
             if not self.class_subset is None:
@@ -93,19 +85,6 @@
             else:
                 ds_size = self._get_n_samples(path)
                 dataset = dataset.batch(ds_size).repeat()
-=======
-        dataset = dataset.map(self._parse_function)
-        if self.channel_subset is not None:
-            dataset = dataset.map(self._select_channels)
-        if self.class_subset is not None:
-            dataset = dataset.filter(self._select_classes)
-        if self.decim is not None:
-            print('decimating')
-            self.timepoints = tf.constant(np.arange(0, self.h_params['n_t'], self.decim))
-            dataset = dataset.map(self._decimate)
-
-        dataset = dataset.batch(n_batch).repeat()
->>>>>>> f2f6cfff
         dataset = dataset.map(self._unpack)
         return dataset
 
@@ -164,22 +143,6 @@
                                                                 tf.float32)
 
             parsed_features = tf.parse_single_example(example_proto, keys_to_features)
-<<<<<<< HEAD
-        return parsed_features
-
-
-    def _parse_seq_function(self, example_proto):
-        """Restore data shape from serialized records"""
-        keys_to_features = {}
-        context_features = {'length': tf.io.FixedLenFeature((), tf.int64, default_value=0)}
-        keys_to_features['X'] = tf.io.FixedLenSequenceFeature((self.h_params['n_ch'],
-                                                        self.h_params['n_t']), tf.float32)
-        if self.h_params['target_type'] == 'int':
-            # TODO onehot encoding to utils for classification
-            keys_to_features['y'] =  tf.io.FixedLenSequenceFeature(self.h_params['y_shape'], tf.int64)
-        elif self.h_params['target_type'] == 'float':
-            keys_to_features['y'] =  tf.io.FixedLenSequenceFeature(self.h_params['y_shape'], tf.float32)
-=======
             print(parsed_features)
 
         elif self.h_params['input_type'] in ['seq']:
@@ -192,15 +155,9 @@
                 keys_to_features['y'] =  tf.io.FixedLenSequenceFeature(self.h_params['y_shape'], tf.int64)
             elif self.h_params['target_type'] == 'float':
                 keys_to_features['y'] =  tf.io.FixedLenSequenceFeature((self.h_params['y_shape'], 1), tf.float32)
->>>>>>> f2f6cfff
-
             c, parsed_features = tf.parse_single_sequence_example(example_proto,
                                                                   context_features=context_features,
                                                                   sequence_features=keys_to_features)
-<<<<<<< HEAD
-        return c, parsed_features
-
-=======
             print('------------------------------------')
             # Return back to shape [k, n_seq, n_ch, time]
             parsed_features['X'] = tf.transpose(parsed_features['X'], [3, 0, 1, 2], name='X')
@@ -209,7 +166,6 @@
             print(parsed_features['y'])
 
         return parsed_features
->>>>>>> f2f6cfff
 
     def _select_classes(self, sample):
         """Picks a subset of classes specified in self.class_subset"""
