#!/usr/bin/env python3
# -*- coding: utf-8 -*-
"""
Defines mneflow.Dataset object.

@author: Ivan Zubarev, ivan.zubarev@aalto.fi
"""
import tensorflow as tf
import numpy as np


class Dataset(object):
    """TFRecords dataset from TFRecords files using the metadata."""

    def __init__(self, h_params, train_batch=200, class_subset=None,
                 combine_classes=False, pick_channels=None, decim=None):

        r"""Initialize tf.data.TFRdatasets.

        Parameters
        ----------
        h_params : dict
            Metadata file, output of mneflow.utils.produce_tfrecords.
            See mneflow.utils.produce_tfrecords for details.

        train_batch : int, optional
            Training mini-batch size. Defaults to 200.

        class_subset : NoneType, list of int, optional
            Pick a subset of classes from the dataset. Note that class
            labels produced by mneflow are always defined as integers
            in range [0 - n_classes). See meta['orig_classes'] for
            mapping between {new_class:old_class}.
            If None, all classes are used.
            Defaults to None.

        combine_classes : list, optional
            Not Implemented, optional

        pick_channels : NoneType, ndarray of int, optional
            Indices of a subset of channels to pick for analysis.
            If None, all classes are used.  Defaults to None.

        decim : NoneType, int, optional
            Decimation factor. Defaults to None.

        """
        self.h_params = h_params
        self.channel_subset = pick_channels
        self.class_subset = class_subset
        self.decim = decim

        self.train = self._build_dataset(self.h_params['train_paths'],
                                         n_batch=train_batch)
        self.val = self._build_dataset(self.h_params['val_paths'],
                                       n_batch=None)
        if 'test_paths' in self.h_params.keys():
            self.test = self._build_dataset(self.h_params['test_paths'],
                                            n_batch=None)
        if isinstance(self.decim, int):
            self.h_params['n_t'] /= self.decim

    def _build_dataset(self, path, n_batch=None):
        """Produce a tf.Dataset object and apply preprocessing
        functions if specified.
        """
        if not n_batch:
            n_batch = self._get_n_samples(path)

        dataset = tf.data.TFRecordDataset(path)

        dataset = dataset.map(self._parse_function)

        if self.channel_subset is not None:
            dataset = dataset.map(self._select_channels)

        if self.class_subset is not None:
            dataset = dataset.filter(self._select_classes)

        if self.decim is not None:
            print('decimating')
            self.timepoints = tf.constant(
                    np.arange(0, self.h_params['n_t'], self.decim))
            dataset = dataset.map(self._decimate)

        if n_batch:
            dataset = dataset.batch(batch_size=n_batch).repeat()
        else:
            ds_size = self._get_n_samples(path)
            dataset = dataset.batch(ds_size).repeat()

        dataset = dataset.map(self._unpack)
        return dataset

    def _select_channels(self, example_proto):
        """Pick a subset of channels specified by self.channel_subset."""
        example_proto['X'] = tf.gather(example_proto['X'],
                                       tf.constant(self.channel_subset),
                                       axis=0)
        return example_proto

    def class_weights(self):
        """Weights take class proportions into account."""
        weights = np.array(
                [v for k, v in self.h_params['class_proportions'].items()])
        return 1./(weights*float(len(weights)))

    def _decimate(self, example_proto):
        """Downsample data."""
        example_proto['X'] = tf.gather(example_proto['X'],
                                       self.timepoints,
                                       axis=-1)
        return example_proto

    def _get_n_samples(self, path):
        """Count number of samples in TFRecord files specified by path."""
        ns = 0
        if isinstance(path, (list, tuple)):
            for fn in path:
                for record in tf.python_io.tf_record_iterator(fn):
                    ns += 1
        elif isinstance(path, str):
            for record in tf.python_io.tf_record_iterator(path):
                ns += 1
        return ns

    def _parse_function(self, example_proto):
        """Restore data shape from serialized records.

        Raises:
        -------
            ValueError: If the `input_type` does not have the supported
            value.
        """
        keys_to_features = {}

        if self.h_params['input_type'] in ['trials', 'iid']:
            x_sh = (self.h_params['n_ch'], self.h_params['n_t'])
            y_sh = self.h_params['y_shape']

        elif self.h_params['input_type'] in ['seq']:
<<<<<<< HEAD
            keys_to_features['X'] = tf.io.FixedLenFeature((self.h_params['n_seq'], self.h_params['n_ch'],
                                                                   self.h_params['n_t']), tf.float32)
            if self.h_params['target_type'] == 'int':
                keys_to_features['y'] =  tf.io.FixedLenFeature((self.h_params['y_shape']), tf.int64)
            elif self.h_params['target_type'] == 'float':
                keys_to_features['y'] =  tf.io.FixedLenFeature((self.h_params['n_seq'],self.h_params['y_shape']), tf.float32)
            parsed_features = tf.parse_single_example(example_proto, keys_to_features)
=======
            x_sh = (self.h_params['n_seq'], self.h_params['n_ch'],
                    self.h_params['n_t'])
            y_sh = (self.h_params['n_seq'], self.h_params['y_shape'])
        else:
            raise ValueError('Invalid input type.')

        keys_to_features['X'] = tf.io.FixedLenFeature(x_sh, tf.float32)
        if self.h_params['target_type'] == 'int':
            keys_to_features['y'] = tf.io.FixedLenFeature(y_sh, tf.int64)
>>>>>>> 657f7795

        elif self.h_params['target_type'] == 'float':
            keys_to_features['y'] = tf.io.FixedLenFeature(y_sh, tf.float32)

        else:
            raise ValueError('Invalid target type.')

        parsed_features = tf.parse_single_example(example_proto,
                                                  keys_to_features)
        return parsed_features

    def _select_classes(self, sample):
        """Pick a subset of classes specified in self.class_subset."""
        if self.class_subset:
            # TODO: fix subsetting
            subset = tf.constant(self.class_subset, dtype=tf.int64)
            out = tf.reduce_any(tf.equal(tf.argmax(sample['y']), subset))
            return out
        else:
            return tf.constant(True, dtype=tf.bool)

    def _unpack(self, sample):
        return sample['X'], sample['y']<|MERGE_RESOLUTION|>--- conflicted
+++ resolved
@@ -139,25 +139,15 @@
             y_sh = self.h_params['y_shape']
 
         elif self.h_params['input_type'] in ['seq']:
-<<<<<<< HEAD
-            keys_to_features['X'] = tf.io.FixedLenFeature((self.h_params['n_seq'], self.h_params['n_ch'],
-                                                                   self.h_params['n_t']), tf.float32)
-            if self.h_params['target_type'] == 'int':
-                keys_to_features['y'] =  tf.io.FixedLenFeature((self.h_params['y_shape']), tf.int64)
-            elif self.h_params['target_type'] == 'float':
-                keys_to_features['y'] =  tf.io.FixedLenFeature((self.h_params['n_seq'],self.h_params['y_shape']), tf.float32)
-            parsed_features = tf.parse_single_example(example_proto, keys_to_features)
-=======
             x_sh = (self.h_params['n_seq'], self.h_params['n_ch'],
                     self.h_params['n_t'])
-            y_sh = (self.h_params['n_seq'], self.h_params['y_shape'])
+            y_sh = (self.h_params['y_shape'])
         else:
             raise ValueError('Invalid input type.')
 
         keys_to_features['X'] = tf.io.FixedLenFeature(x_sh, tf.float32)
         if self.h_params['target_type'] == 'int':
             keys_to_features['y'] = tf.io.FixedLenFeature(y_sh, tf.int64)
->>>>>>> 657f7795
 
         elif self.h_params['target_type'] == 'float':
             keys_to_features['y'] = tf.io.FixedLenFeature(y_sh, tf.float32)
