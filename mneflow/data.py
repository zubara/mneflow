#!/usr/bin/env python3
# -*- coding: utf-8 -*-
"""
Defines mneflow.Dataset object.

@author: Ivan Zubarev, ivan.zubarev@aalto.fi
"""
import tensorflow as tf
#TODO: fix batching/epoching with training
#TODO: dataset size form h_params

# import tensorflow.compat.v1 as tf
# tf.disable_v2_behavior()
import numpy as np

class Dataset(object):
    """TFRecords dataset from TFRecords files using the metadata."""

    def __init__(self, h_params, train_batch=200, test_batch=None, split=True
                 #class_subset=None, combine_classes=False, pick_channels=None, decim=None,
                 ):

        r"""Initialize tf.data.TFRdatasets.

        Parameters
        ----------
        h_params : dict
            Metadata file, output of mneflow.utils.produce_tfrecords.
            See mneflow.utils.produce_tfrecords for details.

        train_batch : int, None, optional
            Training mini-batch size. Defaults to 200. If None equals to the
            whole training set size

        test_batch : int, None, optional
            Training mini-batch size. Defaults to None. If None equals to the
            whole test/validation set size

        split : bool
            Whether to split dataset into training and validation folds based
            on h_params['folds']. Defaults to True. Can be False if dataset is
            imported for evaluationg performance on the held-out set or
            vizualisations


        """
        self.h_params = h_params
        # self.channel_subset = pick_channels
        # self.class_subset = class_subset
        # self.decim = decim
        self.h_params['train_batch'] = train_batch


        #%%%%%%%%%%%%

        self.train, self.val = self._build_dataset(self.h_params['train_paths'],
                                                   train_batch=train_batch,
                                                   test_batch=test_batch,
<<<<<<< HEAD
                                                   split=split, val_fold_ind=0)
        #if np.any(self.h_params['test_fold']):


=======
                                                   split=True, val_fold_ind=0)
        if len(self.h_params['test_paths']) > 0:
            self.test = self._build_dataset(self.h_params['test_paths'],
                                                       train_batch=train_batch,
                                                       test_batch=test_batch,
                                                       split=False)
            
        
>>>>>>> bc4920cd
        # #self.val = self._build_dataset(self.h_params['val_paths'],
        # #                               n_batch=test_batch)
        # if 'test_paths' in self.h_params.keys():
        #     if len(self.h_params['test_paths']):
        #         self.test = self._build_dataset(self.h_params['test_paths'],
        #                                         n_batch=test_batch)
        #%%%%%%%%%%%%%

    def _build_dataset(self, path, split=True,
                       train_batch=100, test_batch=None,
                       repeat=True, val_fold_ind=0, holdout=False):

        """Produce a tf.Dataset object and apply preprocessing
        functions if specified.
        """
        # import and process parent dataset
        dataset = tf.data.TFRecordDataset(path)

        dataset = dataset.map(self._parse_function)

        # if self.channel_subset is not None:
        #     dataset = dataset.map(self._select_channels)

        # if self.class_subset is not None:
        #     dataset = dataset.filter(self._select_classes)

        # if self.decim is not None:
        #     print('decimating')

        #     self.timepoints = tf.constant(
        #             np.arange(0, self.h_params['n_t'], self.decim))

        #     self.h_params['n_t'] = len(self.timepoints)
        #     dataset = dataset.map(self._decimate)

        #TODO: test set case

        if split:
            train_folds = []
            val_folds = []
            #split into training and validation folds

            for i, fold in enumerate(self.h_params['folds']):
                f = fold.copy()
                vf = f.pop(val_fold_ind)
                val_folds.extend(vf)
                train_folds.extend(np.concatenate(f))
                #print("datafile: {} iter: {} val: {} train: {}".format(i, val_fold_ind, len(val_folds), len(train_folds)))


            self.val_fold = np.array(val_folds)
            self.train_fold = np.array(train_folds)
            
            # ovl = 0
            # for si in self.train_fold:
            #     if si in self.val_fold:
            #         ovl += 1
            # print('OVERLAP: ', ovl)
            #print(len(np.concatenate(folds)))
            #print("Train fold:", self.train_fold, self.train_fold.shape)
            #print("val fold:", self.val_fold, self.val_fold.shape)
            #self.train_fold = np.concatenate(self.train_fold)

            train_dataset = dataset.filter(self._cv_train_fold_filter)
            val_dataset =  dataset.filter(self._cv_val_fold_filter)

            #batch
            if not test_batch:
                test_batch = len(self.val_fold)

            self.validation_steps = max(1, len(self.val_fold)//test_batch)
            self.training_steps = max(1, len(self.train_fold)//train_batch)
            self.validation_batch = test_batch
            self.training_batch = train_batch

            val_dataset = val_dataset.shuffle(5).batch(test_batch).repeat()
            val_dataset.batch_size = test_batch
            train_dataset = train_dataset.shuffle(5).batch(train_batch).repeat()

            train_dataset = train_dataset.map(self._unpack)
            val_dataset = val_dataset.map(self._unpack)

            return train_dataset, val_dataset

        else:
            #print(dataset)
            #batch
            if np.any(['train' in tp for tp in path]):
                size = self.h_params['train_size']
            else:
                size = self.h_params['val_size']
            if not test_batch:
                test_batch = size
            dataset = dataset.shuffle(5).batch(test_batch)#.repeat()
            dataset.batch = test_batch


            self.test_batch = test_batch
            self.test_steps = max(1, size // test_batch)
            dataset = dataset.map(self._unpack)
            return dataset#, None
            #else:
            # unsplit datasets are used for visuzalization and evaluation
            # if batching is not specified the whole set is used as batch

        #     val_size = self.dataset.h_params['val_size']
        #     self.validation_steps =  val_size // val_batch)
        # else:
        #     self.validation_steps = 1


            # print(dataset)

            # else:
            #     test_batch = self.h_params['val_size']
            #     dataset = dataset.shuffle(5).batch(test_batch).repeat()






    # def _select_channels(self, example_proto):
    #     """Pick a subset of channels specified by self.channel_subset."""
    #     example_proto['X'] = tf.gather(example_proto['X'],
    #                                    tf.constant(self.channel_subset),
    #                                    axis=3)
    #     return example_proto

    # def _select_times(self, example_proto):
    #     """Pick a subset of channels specified by self.channel_subset."""
    #     example_proto['X'] = tf.gather(example_proto['X'],
    #                                    tf.constant(self.times),
    #                                    axis=2)
    #     return example_proto

    # def class_weights(self):
    #     """Weights take class proportions into account."""
    #     weights = np.array(
    #             [v for k, v in self.h_params['class_proportions'].items()])
    #     return 1./(weights*float(len(weights)))

    # def _decimate(self, example_proto):
    #     """Downsample data."""
    #     example_proto['X'] = tf.gather(example_proto['X'],
    #                                    self.timepoints,
    #                                    axis=2)
    #     return example_proto

#    def _get_n_samples(self, path):
#        """Count number of samples in TFRecord files specified by path."""
#        ns = path
#        return ns

    def _parse_function(self, example_proto):
        """Restore data shape from serialized records.

        Raises:
        -------
            ValueError: If the `input_type` does not have the supported
            value.
        """
        keys_to_features = {}

        if self.h_params['input_type'] in ['trials', 'seq', 'continuous']:
            x_sh = (self.h_params['n_seq'], self.h_params['n_t'],
                    self.h_params['n_ch'])
            if self.h_params['input_type'] == 'seq':
                y_sh = (self.h_params['n_seq'], *self.h_params['y_shape'])
            else:
                y_sh = self.h_params['y_shape']

        else:
            raise ValueError('Invalid input type.')

        keys_to_features['X'] = tf.io.FixedLenFeature(x_sh, tf.float32)
        keys_to_features['n'] = tf.io.FixedLenFeature((), tf.int64)

        if self.h_params['target_type'] == 'int':
            keys_to_features['y'] = tf.io.FixedLenFeature(y_sh, tf.int64)

        elif self.h_params['target_type'] in ['float', 'signal']:
            keys_to_features['y'] = tf.io.FixedLenFeature(y_sh, tf.float32)

        else:
            raise ValueError('Invalid target type.')

        parsed_features = tf.io.parse_single_example(example_proto,
                                                  keys_to_features)
        return parsed_features

    # def _select_classes(self, sample):
    #     """Pick a subset of classes specified in self.class_subset."""
    #     if self.class_subset:
    #         # TODO: fix subsetting
    #         onehot_subset = _onehot(self.class_subset,
    #                                 n_classes=self.h_params['y_shape'])
    #         #print(onehot_subset)
    #         subset = tf.constant(onehot_subset, dtype=tf.int64)
    #         out = tf.reduce_any(tf.equal(tf.argmax(sample['y']), subset))
    #         return out
    #     else:
    #         return tf.constant(True, dtype=tf.bool)

    def _cv_train_fold_filter(self, sample):
        """Pick a subset of classes specified in self.class_subset."""
        if np.any(self.train_fold):
            subset = tf.constant(self.train_fold, dtype=tf.int64)
            #print(subset)
            out = tf.reduce_any(tf.equal(sample['n'], subset))
            return out
        else:
            return tf.constant(True, dtype=tf.bool)

    def _cv_val_fold_filter(self, sample):
        """Pick a subset of classes specified in self.class_subset."""
        if np.any(self.val_fold):
            subset = tf.constant(self.val_fold, dtype=tf.int64)
            out = tf.reduce_any(tf.equal(sample['n'], subset))
            return out
        else:
            return tf.constant(True, dtype=tf.bool)

    def _unpack(self, sample):
        return sample['X'], sample['y']#, sample['n']

# def _onehot(y, n_classes=False):
#     if not n_classes:
#         """Create one-hot encoded labels."""
#         n_classes = len(set(y))
#     out = np.zeros((len(y), n_classes))
#     for i, ii in enumerate(y):
#         out[i][ii] += 1
#     return out.astype(int)<|MERGE_RESOLUTION|>--- conflicted
+++ resolved
@@ -56,21 +56,14 @@
         self.train, self.val = self._build_dataset(self.h_params['train_paths'],
                                                    train_batch=train_batch,
                                                    test_batch=test_batch,
-<<<<<<< HEAD
-                                                   split=split, val_fold_ind=0)
-        #if np.any(self.h_params['test_fold']):
-
-
-=======
                                                    split=True, val_fold_ind=0)
         if len(self.h_params['test_paths']) > 0:
             self.test = self._build_dataset(self.h_params['test_paths'],
                                                        train_batch=train_batch,
                                                        test_batch=test_batch,
                                                        split=False)
-            
-        
->>>>>>> bc4920cd
+
+
         # #self.val = self._build_dataset(self.h_params['val_paths'],
         # #                               n_batch=test_batch)
         # if 'test_paths' in self.h_params.keys():
@@ -123,7 +116,7 @@
 
             self.val_fold = np.array(val_folds)
             self.train_fold = np.array(train_folds)
-            
+
             # ovl = 0
             # for si in self.train_fold:
             #     if si in self.val_fold:
