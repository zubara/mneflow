# -*- coding: utf-8 -*-
"""
Define mneflow.models.Model parent class and the implemented models as
its subclasses. Implemented models inherit basic methods from the
parent class.

@author: Ivan Zubarev, ivan.zubarev@aalto.fi
"""

#TODO: update vizualizations

import tensorflow as tf

import numpy as np

from mne import channels, evoked, create_info

from scipy.signal import freqz, welch
from scipy.stats import spearmanr

from matplotlib import pyplot as plt
from matplotlib import patches as ptch
from matplotlib import collections
from mpl_toolkits.axes_grid1 import make_axes_locatable

from .layers import LFTConv, VARConv, DeMixing, Dense, TempPooling, InvCov
from tensorflow.keras.layers import SeparableConv2D, Conv2D, DepthwiseConv2D
from tensorflow.keras.layers import Flatten, Dropout, BatchNormalization
from tensorflow.keras.initializers import Constant

from .layers import LSTM
from tensorflow.keras import regularizers as k_reg, constraints, layers
import csv
import os
from .data import Dataset
from .utils import regression_metrics, _onehot
from collections import defaultdict

def uniquify(seq):
    un = []
    [un.append(i) for i in seq if not un.count(i)]
    return un



# ----- Base model -----
class BaseModel():
    """Parent class for all MNEflow models.

    Provides fast and memory-efficient data handling and simplified API.
    Custom models can be built by overriding _build_graph and
    _set_optimizer methods.
    """

    def __init__(self, dataset=None, specs=dict(), meta=None):
        """
        Parameters
        -----------
        Dataset : mneflow.Dataset
            `Dataset` object.

        specs : dict
            Dictionary of model-specific hyperparameters. Must include
            at least `model_path` - path for saving a trained model
            See `Model` subclass definitions for details. Unless otherwise
            specified uses default hyperparameters for each implemented model.
        """
        self.specs = specs
<<<<<<< HEAD


        self.dataset = Dataset
=======
>>>>>>> 039c603e
        self.model_path = specs['model_path']
        
        if not dataset and meta:
            self.dataset = Dataset(meta, 
                                 train_batch=50, 
                                 test_batch=None, 
                                 class_subset=None, 
                                 rebalance_classes=False
                                 )
        elif dataset:
            self.dataset = dataset
        else:
            print("Provide Dataset ot Metadata file")
                
        self.input_shape = (self.dataset.h_params['n_seq'],
                            self.dataset.h_params['n_t'],
                            self.dataset.h_params['n_ch'])
        self.y_shape = self.dataset.y_shape #Dataset.h_params['y_shape']
        self.out_dim = np.prod(self.y_shape)


        self.inputs = layers.Input(shape=(self.input_shape))
        self.rate = specs.setdefault('dropout', 0.0)
        #self.l1 = l1
        #self.optimizer = Optimizer
        self.trained = False
        self.y_pred = self.build_graph()
        self.log = dict()
        self.cm = np.zeros([self.y_shape[-1], self.y_shape[-1]])
        #self.cv_patterns = np.zeros([])


    def build(self, optimizer="adam", loss=None, metrics=None, mapping=None,
              learn_rate=3e-4):
        """Compile a model.

        Parameters
        ----------
        optimizer : str, tf.optimizers.Optimizer
            Deafults to "adam"

        loss : str, tf.keras.losses.Loss
            Defaults to MSE in target_type is "float" and
            "softmax_crossentropy" if "target_type" is int

        metrics : str, tf.keras.metrics.Metric
            Defaults to RMSE in target_type is "float" and
                "categorical_accuracy" if "target_type" is int

        learn_rate : float
            Learning rate, defaults to 3e-4

        mapping : str

        """
        # Initialize computational graph
        if mapping:
            map_fun = tf.keras.activations.get(mapping)
            self.y_pred= map_fun(self.y_pred)

        self.km = tf.keras.Model(inputs=self.inputs, outputs=self.y_pred)

        self.params = {"optimizer": tf.optimizers.get(optimizer).from_config(
            {"learning_rate":learn_rate})}

        if loss:
            self.params["loss"] = tf.keras.losses.get(loss)

        if metrics:
            if not isinstance(metrics, list):
                metrics = [metrics]
            self.params["metrics"] = [tf.keras.metrics.get(metric) for metric in metrics]

        self.specs.setdefault('model_path', self.dataset.h_params['savepath'])
        self.specs.setdefault('maxnorm_scope', self.dataset.h_params['savepath'])
       # Initialize optimizer
        if self.dataset.h_params["target_type"] in ['float', 'signal']:
            self.params.setdefault("loss", tf.keras.losses.MeanSquaredError(name='MSE'))
            self.params.setdefault("metrics", tf.keras.metrics.RootMeanSquaredError(name="RMSE"))

        elif self.dataset.h_params["target_type"] in ['int']:
            #self.params.setdefault("loss", tf.nn.softmax_cross_entropy_with_logits)
            self.params.setdefault("loss", tf.keras.losses.CategoricalCrossentropy(from_logits=True,
                                                                                   name='cce'))
            self.params.setdefault("metrics", tf.keras.metrics.CategoricalAccuracy(name="cat_ACC"))

        #print(params)
        self.km.compile(optimizer=self.params["optimizer"],
                        loss=self.params["loss"],
                        metrics=self.params["metrics"])


        print('Input shape:', self.input_shape)
        print('y_pred:', self.y_pred.shape)

#       TODO: saver
#        self.saver = tf.train.Saver(max_to_keep=1)

        print('Initialization complete!')

    def build_graph(self):
        """Build computational graph using defined placeholder self.X
        as input.

        Can be overriden in a sub-class for customized architecture.

        Returns
        --------
        y_pred : tf.Tensor
            Output of the forward pass of the computational graph.
            Prediction of the target variable.
        """



        flat = Flatten()(self.inputs)
        self.fc = Dense(size=self.out_dim, nonlin=tf.identity,
                        specs=self.specs)
        y_pred = self.fc(flat)
        #y_pred = fc_1
        #print("Built graph: y_shape", y_pred.shape)
        return y_pred


    def train(self, n_epochs, eval_step=None, min_delta=1e-6,
              early_stopping=3, mode='single_fold', prune_weights=False,
              collect_patterns = False, class_weights = None) :

        """
        Train a model

        Parameters
        -----------

        n_epochs : int
            Maximum number of training eopchs.

        eval_step : int, None
            iterations per epoch. If None each epoch passes the training set
            exactly once

        early_stopping : int
            Patience parameter for early stopping. Specifies the number
            of epochs's during which validation cost is allowed to
            rise before training stops.

        min_delta : float, optional
            Convergence threshold for validation cost during training.
            Defaults to 1e-6.

        mode : str, optional
            can be 'single_fold', 'cv', 'loso'. Defaults to 'single_fold'
        """

        stop_early = tf.keras.callbacks.EarlyStopping(monitor='val_loss',
                                                      min_delta=min_delta,
                                                      patience=early_stopping,
                                                      restore_best_weights=True)
        
        if not eval_step:
            train_size = self.dataset.h_params['train_size']
            eval_step = train_size // self.dataset.h_params['train_batch'] + 1

        # if val_batch:
        #     val_size = self.dataset.h_params['val_size']
        #     self.validation_steps = max(1, val_size // val_batch)
        # else:
        #     self.validation_steps = 1

        self.train_params = [n_epochs, eval_step, early_stopping, mode]
        rmss = defaultdict(list)
        metrics = []
        losses = []
        self.cv_losses = []
        self.cv_metrics = []
<<<<<<< HEAD

=======
        
        if class_weights:
            multiplier = 1. / min(class_weights.values())
            class_weights = {k:v*multiplier for k,v in class_weights.items()}
            
        else:
            class_weights = None
        print("Class weights: ", class_weights)
>>>>>>> 039c603e
        if mode == 'single_fold':
            n_folds = 1
            #self.cv_patterns = 0
            #self.dataset.train, self.dataset.val = self.dataset._build_dataset()

            self.t_hist = self.km.fit(self.dataset.train,
                                   validation_data=self.dataset.val,
                                   epochs=n_epochs, steps_per_epoch=eval_step,
                                   shuffle=True,
                                   validation_steps=self.dataset.validation_steps,
<<<<<<< HEAD
                                   callbacks=[stop_early], verbose=2)

=======
                                   callbacks=[stop_early], verbose=2,
                                   class_weight=class_weights)
            
>>>>>>> 039c603e
            #compute validation loss and metric
            self.v_loss, self.v_metric = self.evaluate(self.dataset.val)
            losses.append(self.v_loss)
            metrics.append(self.v_metric)
            self.cv_losses.append(self.v_loss)
            self.cv_metrics.append(self.v_metric)
            #print("Training complete: loss: {}, Metric: {}".format(self.v_loss, self.v_metric))

            #compute specific metrics for classification and regresssion
            y_true, y_pred = self.predict(self.dataset.val)
            if self.dataset.h_params['target_type'] == 'float':
                rms = regression_metrics(y_true, y_pred)
                print("Validation set: Corr =", rms['cc'], " R2 =", rms['r2'])
            else:
                rms = None
                self.cm += self._confusion_matrix(y_true, y_pred)

            if collect_patterns == True and self.scope == 'lfcnn':
                self.collect_patterns(fold=0, n_folds=n_folds)

        elif mode == 'cv':

            n_folds = len(self.dataset.h_params['folds'][0])
            print("Running cross-validation with {} folds".format(n_folds))


            for jj in range(n_folds):
                print("fold:", jj)
                train, val = self.dataset._build_dataset(self.dataset.h_params['train_paths'],
                                                   train_batch=self.dataset.training_batch,
                                                   test_batch=self.dataset.validation_batch,
                                                   split=True, val_fold_ind=jj)
                self.t_hist = self.km.fit(train,
                                   validation_data=val,
                                   epochs=n_epochs, steps_per_epoch=eval_step,
                                   shuffle=True,
                                   validation_steps=self.dataset.validation_steps,
                                   callbacks=[stop_early], verbose=2,
                                   class_weight=class_weights)


                loss, metric = self.evaluate(val)
                self.cv_losses.append(loss)
                self.cv_metrics.append(metric)

                y_true, y_pred = self.predict(val)

                if self.dataset.h_params['target_type'] == 'float':
                    rms = regression_metrics(y_true, y_pred)
                    for k,v in rms.items():
                        rmss[k].append(v)
                    print("Validation set: Corr =", rms['cc'], " R2 =", rms['r2'])
                else:
                    self.cm += self._confusion_matrix(y_true, y_pred)
                    rms = None

                if collect_patterns == True and self.scope == 'lfcnn':
                    self.collect_patterns(fold=jj, n_folds=n_folds)

                if jj < n_folds - 1:
                    self.shuffle_weights()
                else:
                    "Not shuffling the weights for the last fold"


                print("Fold: {} Loss: {:.4f}, Metric: {:.4f}".format(jj, loss, metric))

            self.v_loss = np.mean(self.cv_losses)
            self.v_metric = np.mean(self.cv_metrics)
            metrics = self.cv_metrics
            losses = self.cv_losses

            print("{} with {} folds completed. Loss: {:.4f} +/- {:.4f}. Metric: {:.4f} +/- {:.4f}".format(mode, n_folds, np.mean(losses), np.std(losses), np.mean(metrics), np.std(metrics)))

            if self.dataset.h_params['target_type'] == 'float':
                rms = {k:np.mean(v) for k, v in rmss.items()}
                rms.update({k + '_std':np.std(v) for k, v in rmss.items()})
                print("Validation set: Corr : {:.3f} +/- {:.3f}. \
                      R^2: {:.3f} +/- {:.3f}".format(
                      rms['cc'], rms['cc_std'], rms['r2'], rms['r2_std']))
            else:
                rms = None

            #return self.cv_losses, self.cv_metrics

        elif mode == "loso":
            n_folds = len(self.dataset.h_params['train_paths'])
            print("Running leave-one-subject-out CV with {} subject".format(n_folds))

            for jj in range(n_folds):
                print("fold:", jj)

                test_subj = self.dataset.h_params['train_paths'][jj]
                train_subjs = self.dataset.h_params['train_paths'].copy()
                train_subjs.pop(jj)

                print(train_subjs)
                print('***')
                print(test_subj)

                train, val = self.dataset._build_dataset(train_subjs,
                                                   train_batch=self.dataset.training_batch,
                                                   test_batch=self.dataset.validation_batch,
                                                   split=True, val_fold_ind=0)


                self.t_hist = self.km.fit(train,
                                   validation_data=val,
                                   epochs=n_epochs, steps_per_epoch=eval_step,
                                   shuffle=True,
                                   validation_steps=self.dataset.validation_steps,
                                   callbacks=[stop_early], verbose=2,
                                   class_weight=class_weights)


                test = self.dataset._build_dataset(test_subj,
                                                   test_batch=None,
                                                   split=False)

                v_loss, v_metric = self.evaluate(val)
                loso_loss, loso_metric = self.evaluate(test)

                print("Subj: {} Loss: {:.4f}, Metric: {:.4f}".format(jj, loso_loss, loso_metric))
                self.cv_losses.append(v_loss)
                self.cv_metrics.append(v_metric)
                losses.append(loso_loss)
                metrics.append(loso_metric)

                y_true, y_pred = self.predict(val)
                if self.dataset.h_params['target_type'] == 'float':
                    y_true, y_pred = self.predict(val)
                    rms = regression_metrics(y_true, y_pred)
                    for k,v in rms.items():
                        rmss[k].append(v)
                    print("Validation set: Corr =", rms['cc'], " R2 =", rms['r2'])
                else:
                    self.cm += self._confusion_matrix(y_true, y_pred)
                    rms = None

                if collect_patterns == True and self.scope == 'lfcnn':
                    self.collect_patterns(fold=jj, n_folds=n_folds)

                if jj < n_folds -1:
                    self.shuffle_weights()
                else:
                    "Not shuffling the weights for the last fold"

            if self.dataset.h_params['target_type'] == 'float':
                rms = {k:np.mean(v) for k, v in rmss.items()}
                rms.update({k + '_std':np.std(v) for k, v in rmss.items()})
                print("Validation set: Corr : {:.3f} +/- {:.3f}. \
                      R^2: {:.3f} +/- {:.3f}".format(
                      rms['cc'], rms['cc_std'], rms['r2'], rms['r2_std']))
            else:
                rms = None

            self.loso_losses = losses
            self.loso_metrics = metrics
            self.update_log(rms, prefix='loso_')

        print("""{} with {} fold(s) completed. \n
              Loss: {:.4f} +/- {:.4f}.
              Metric: {:.4f} +/- {:.4f}"""
              .format(mode, n_folds,
                      np.mean(losses), np.std(losses),
                      np.mean(metrics), np.std(metrics)))
        self.update_log(rms=rms, prefix=mode)
        #return self.cv_losses, self.cv_metrics


    def prune_weights(self, increase_regularization=3.):
        stop_early = tf.keras.callbacks.EarlyStopping(monitor='val_loss',
                                                      min_delta=1e-6,
                                                      patience=10,
                                                      restore_best_weights=True)
        self.rate = 0
        self.specs["l1_lambda"] *= increase_regularization
        self.specs["l2_lambda"] *= increase_regularization
        print('Pruning weights')
        self.t_hist_p = self.km.fit(self.dataset.train,
                               validation_data=self.dataset.val,
                               epochs=30, steps_per_epoch=self.train_params[1],
                               shuffle=True,
                               validation_steps=self.dataset.validation_steps,
                               callbacks=[stop_early], verbose=2)


    def shuffle_weights(self):
        print("Re-shuffling weights between folds")
        weights = self.km.get_weights()
        weights = [np.random.permutation(w.flat).reshape(w.shape) for w in weights]
        #weights = [np.random.randn(*w.shape) for w in weights]
        # Faster, but less random: only permutes along the first dimension
        # weights = [np.random.permutation(w) for w in weights]
        self.km.set_weights(weights)


    def plot_hist(self):
        """Plot loss history during training."""
        # "Loss"
        plt.plot(self.t_hist.history['loss'])
        plt.plot(self.t_hist.history['val_loss'])
        plt.title('model loss')
        plt.ylabel('loss')
        plt.xlabel('epoch')
        plt.legend(['train', 'validation'], loc='upper left')
        plt.show()
        #plt.legend(['t_loss', 'v_loss'])
        #plt.title(self.scope.upper())
        #plt.xlabel('Epochs')
        #plt.show()

    def _confusion_matrix(self, y_true, y_pred):
        y_p = _onehot(np.argmax(y_pred,1), n_classes=self.y_shape[-1])
        cm = np.dot(y_p.T, y_true)
        return cm

#    def load(self):
#        """Loads a pretrained model.
#
#        To load a specific model the model object should be initialized
#        using the corresponding metadata and computational graph.
#        """
#        self.saver.restore(self.sess,
#                           ''.join([self.model_path, self.scope, '-',
#                                    self.dataset.h_params['data_id']]))
#
#        self.v_acc = self.sess.run([self.accuracy],
#                                   feed_dict={self.handle: self.val_handle,
#                                              self.rate: 0.})
#        self.trained = True



    def update_log(self, rms=None, prefix=''):
        """Logs experiment to self.model_path + self.scope + '_log.csv'.

        If the file exists, appends a line to the existing file.
        """
        appending = os.path.exists(self.model_path + self.scope + '_log.csv')

        log = dict()
        if rms:
            log.update({prefix+k:v for k,v in rms.items()})

        #dataset info
        log['data_id'] = self.dataset.h_params['data_id']
        log['data_path'] = self.dataset.h_params['savepath']
        #log['decim'] = str(self.dataset.h_params['decim'])

        # if self.dataset.class_subset:
        #     log['class_subset'] = '-'.join(
        #             str(self.dataset.class_subset).split(','))
        # else:
        #     log['class_subset'] = 'all'

        log['y_shape'] = np.prod(self.dataset.h_params['y_shape'])
        log['fs'] = str(self.dataset.h_params['fs'])

        #architecture and regularization
        log.update(self.specs)

        #training paramters
        log['nepochs'], log['eval_step'], log['early_stopping'], log['mode'] = self.train_params

        #v_loss, v_metric = self.evaluate(self.dataset.val)
        #self.v_loss, self.v_perf = self.km.evaluate(self.dataset.val, steps=1, verbose=0)
        log['v_metric'] = np.mean(self.cv_metrics)
        log['v_loss'] = np.mean(self.cv_losses)
        log['cv_metrics'] = self.cv_metrics
        log['cv_losses'] = self.cv_losses
        # if self.dataset.h_params['target_type'] == 'float':
        #     y_true, y_pred = self.predict(self.dataset.val)
        #     log['val_cc'], log['val_r2'], log['val_cs'], log['val_bias'], log['val_pve'] = regression_metrics(y_true, y_pred)
        #     print("Validation set: Corr =", log['val_cc'], " R2 =", log['val_r2'])
        tr_loss, tr_perf = self.evaluate(self.dataset.train)
        log['tr_metric'] = tr_perf
        log['tr_loss'] = tr_loss


        if 'test_paths' in self.dataset.h_params and log['mode'] != 'loso':
            print('Test performance:')
            t_loss, t_metric = self.evaluate(self.dataset.h_params['test_paths'])
            print("Updating log: test loss: {:.4f} test metric: {:.4f}".format(t_loss, t_metric))
            if self.dataset.h_params['target_type'] == 'float':
                y_true, y_pred = self.predict(self.dataset.h_params['test_paths'])
                rms_test = regression_metrics(y_true, y_pred)
                print("Test set: Corr =", rms_test['cc'], "R2 =", rms_test['r2'])
                log.update({'test_'+k:v for k,v in rms_test.items()})
            log['test_metric'] = t_metric
            log['test_loss'] = t_loss
            log['test_metrics'] = "NA"
            log['test_losses'] = "NA"

        elif log['mode'] == 'loso':
            log['test_metric'] = np.mean(self.loso_metrics)
            log['test_loss'] = np.mean(self.loso_losses)
            log['test_metrics'] = self.loso_metrics
            log['test_losses'] = self.loso_losses

        else:
            log['test_metric'] = "NA"
            log['test_loss'] = "NA"
            log['test_metrics'] = "NA"
            log['test_losses'] = "NA"

        self.log.update(log)

        with open(self.model_path + self.scope + '_log.csv', 'a+', newline='') as csv_file:
            writer = csv.DictWriter(csv_file, fieldnames=self.log.keys())
            if not appending:
                writer.writeheader()
            writer.writerow(self.log)

    def save(self):
        """
        Saves the model and (optionally, patterns, confusion matrices)
        """
        self.model_name = "_".join([self.scope,
                                    self.dataset.h_params['data_id']])
        self.km.save(self.model_path + self.model_name)
        
        #Save results from multiple folds
        if hasattr(self, 'cv_patterns'):
            #if hasattr(self, 'cv_patterns'):
            print("Saving patterns to: " + self.model_path + self.model_name + "\\mneflow_patterns.npz" )
            np.savez(self.model_path + self.model_name + "\\mneflow_patterns.npz",
                 # lat_tcs = self.lat_tcs,
                 # waveforms=self.waveforms,
                 # dcov=self.dcov,
                 # out_w_flat=self.out_w_flat,
                 # out_biases=self.out_biases,
                 #out_weights=self.out_weights,
                 #feature_relevances=self.feature_relevances,
                 cv_patterns_weight=self.cv_patterns_weight,
                 cv_filters_weight=self.cv_filters_weight,
                 cv_patterns_cwl=self.cv_patterns_cwl,
                 cv_filters_cwl=self.cv_filters_cwl,
                 cv_filters=self.cv_filters,
                 freqs = self.freqs,
                 cv_psds=self.cv_psds,
                 cv_patterns=self.cv_patterns,
                 specs=self.specs,
                 meta=self.dataset.h_params,
                 log=self.log,
                 cm=self.cm,
                 )
<<<<<<< HEAD



    def restore(self):
        self.model_name = "_".join([self.scope,
=======
        #Update metadata with specs and new self.dataset options
        #For LFCNN save patterns

    def restore(self):
        #TODO: take path, scope, and data_id as inputs.
        #TODO: build dataset from metadata
        #TODO: initialize from specs
        
        self.model_name = "_".join([self.scope, 
>>>>>>> 039c603e
                                    self.dataset.h_params['data_id']])
        self.km  = tf.keras.models.load_model(self.model_path + self.model_name)
        #try:
        
        if os.path.exists(self.model_path + self.model_name + "\\mneflow_patterns.npz"):
            print("Restoring from:" + self.model_path + self.model_name + "\\mneflow_patterns.npz" )
            f = np.load(self.model_path + self.model_name + "\\mneflow_patterns.npz",
                        allow_pickle=True)
            self.cv_patterns = f["cv_patterns"]
            self.cv_psds = f["cv_psds"]
            self.freqs = f['freqs']
            self.cv_filters = f["cv_filters"]
            self.specs = f["specs"].item()
            self.meta = f["meta"].item()
            self.log = f["log"].item()
            self.cm = f["cm"]
            # self.cv_patterns_weight = f["cv_patterns_weight"]
            # self.cv_filters_weight = f["cv_filters_weight"]
            # self.cv_patterns_cwl = f["cv_patterns_cwl"]
            # self.cv_filters_cwl = f["cv_filters_cwl"]
            #except:
            #    print("Patterns not found")
    def predict_sample(self, x):
        n_ch = self.dataset.h_params['n_ch']
        n_t = self.dataset.h_params['n_t']
        assert x.shape[-2:] == (n_t, n_ch),  "Shape mismatch! Expected {}x{}, \
            got {}x{}".format(n_t, n_ch, x.shape[-2], x.shape[-1])
        
        while x.ndim < 4:
            x = np.expand_dims(x, 0)
        
        out = self.km.predict(x)
        if self.dataset.h_params['target_type'] == 'int':
            out = np.argmax(out, -1)
        
        return out
    
    def predict(self, dataset=None):
        """Returns:
        --------
        y_true : np.array
                ground truth labels taken from the dataset

        y_pred : np.array
                model predictions
        """
        if not dataset:
            print("No dataset specified using validation dataset (Default)")
            dataset = self.dataset.val
        elif isinstance(dataset, str) or isinstance(dataset, (list, tuple)):
            dataset = self.dataset._build_dataset(dataset,
                                                 split=False,
                                                 test_batch=None,
                                                 repeat=False)
        elif not isinstance(dataset, tf.data.Dataset):
            print("Specify dataset")
            return None, None

        X = []
        y = []

        for row in dataset.take(1):
            X.append(row[0])
            y.append(row[1])

        y_pred = self.km.predict(np.concatenate(X))
        y_true = np.concatenate(y)

        #y_true = y_true.numpy()
        return y_true, y_pred

    def evaluate(self, dataset=False):
        if not dataset:
            print("No dataset specified using validation dataset (Default)")
            dataset = self.dataset.val
        elif isinstance(dataset, str) or isinstance(dataset, (list, tuple)):
            dataset = self.dataset._build_dataset(dataset,
                                             split=False,
                                             test_batch=None,
                                             repeat=True)
        elif not isinstance(dataset, tf.data.Dataset):
            print("Specify dataset")
            return None, None

        losses, metrics = self.km.evaluate(dataset,
                                           steps=self.dataset.validation_steps,
                                           verbose=0)
        return  losses, metrics

    def plot_confusion_matrix(self, cm=None,
                              classes=None,
                              normalize=False,
                              title=None,
                              cmap=plt.cm.Blues):
        """
        This function prints and plots the confusion matrix.
        Normalization can be applied by setting `normalize=True`.
        """
        if not title:
            if normalize:
                title = 'Normalized confusion matrix'
            else:
                title = 'Confusion matrix, without normalization'

        # Compute confusion matrix
        if not np.any(cm):
            cm = self.cm
        # Only use the labels that appear in the data
        #classes = classes[unique_labels(y_true, y_pred)]
        if not classes:
            classes = [' '.join(["Class", str(i)]) for i in range(cm.shape[0])]
        if normalize:
            cm = cm.astype('float') / cm.sum(axis=1)[:, np.newaxis]
            print("Normalized confusion matrix")
        else:
            print('Confusion matrix, without normalization')

        #print(cm)
        fig, ax = plt.subplots()
        im = ax.imshow(cm, interpolation='nearest', cmap=cmap)
        ax.figure.colorbar(im, ax=ax)
        # We want to show all ticks...
        ax.set(xticks=np.arange(cm.shape[1]),
               yticks=np.arange(cm.shape[0]),
               # ... and label them with the respective list entries
               xticklabels=classes, yticklabels=classes,
               title=title,
               ylabel='Predicted label',
               xlabel='True label')

        # Rotate the tick labels and set their alignment.
        plt.setp(ax.get_xticklabels(), rotation=45, ha="right",
                 rotation_mode="anchor")

        # Loop over data dimensions and create text annotations.
        fmt = '.2f' if normalize else '.0f'
        thresh = cm.max() / 2.
        for i in range(cm.shape[0]):
            for j in range(cm.shape[1]):
                ax.text(j, i, format(cm[i, j], fmt),
                        ha="center", va="center",
                        color="white" if cm[i, j] > thresh else "black")
        fig.tight_layout()
        return fig



class LFCNN(BaseModel):
    """LF-CNN. Includes basic parameter interpretation options.

    For details see [1].
    References
    ----------
        [1] I. Zubarev, et al., Adaptive neural network classifier for
        decoding MEG signals. Neuroimage. (2019) May 4;197:425-434
    """
    def __init__(self, Dataset=None, specs=dict(), meta=None):
        """

        Parameters
        ----------
        Dataset : mneflow.Dataset

        specs : dict
                dictionary of model hyperparameters {

        n_latent : int
            Number of latent components.
            Defaults to 32.

        nonlin : callable
            Activation function of the temporal convolution layer.
            Defaults to tf.nn.relu

        filter_length : int
            Length of spatio-temporal kernels in the temporal
            convolution layer. Defaults to 7.

        pooling : int
            Pooling factor of the max pooling layer. Defaults to 2

        pool_type : str {'avg', 'max'}
            Type of pooling operation. Defaults to 'max'.

        padding : str {'SAME', 'FULL', 'VALID'}
            Convolution padding. Defaults to 'SAME'.}

        stride : int
        Stride of the max pooling layer. Defaults to 1.
        """
        self.scope = 'lfcnn'
        specs.setdefault('filter_length', 7)
        specs.setdefault('n_latent', 32)
        specs.setdefault('pooling', 2)
        specs.setdefault('stride', 2)
        specs.setdefault('padding', 'SAME')
        specs.setdefault('pool_type', 'max')
        specs.setdefault('nonlin', tf.nn.relu)
        specs.setdefault('l1_lambda', 0.)
        specs.setdefault('l2_lambda', 0.)
        specs.setdefault('l1_scope', ['fc', 'demix', 'lf_conv'])
        specs.setdefault('l2_scope', [])
        specs.setdefault('maxnorm_scope', [])
        #specs.setdefault('model_path',  self.dataset.h_params['save_path'])
        super(LFCNN, self).__init__(Dataset, specs, meta)



    def build_graph(self):
        """Build computational graph using defined placeholder `self.X`
        as input.

        Returns
        --------
        y_pred : tf.Tensor
            Output of the forward pass of the computational graph.
            Prediction of the target variable.
        """
        self.dmx = DeMixing(size=self.specs['n_latent'], nonlin=tf.identity,
                            axis=3, specs=self.specs)
        self.dmx_out = self.dmx(self.inputs)

        self.tconv = LFTConv(size=self.specs['n_latent'],
                             nonlin=self.specs['nonlin'],
                             filter_length=self.specs['filter_length'],
                             padding=self.specs['padding'],
                             specs=self.specs
                             )
        self.tconv_out = self.tconv(self.dmx_out)

        self.pool = TempPooling(pooling=self.specs['pooling'],
                                  pool_type=self.specs['pool_type'],
                                  stride=self.specs['stride'],
                                  padding=self.specs['padding'],
                                  )
        self.pooled = self.pool(self.tconv_out)

        dropout = Dropout(self.specs['dropout'],
                          noise_shape=None)(self.pooled)

        self.fin_fc = Dense(size=self.out_dim, nonlin=tf.identity,
                            specs=self.specs)

        y_pred = self.fin_fc(dropout)

        return y_pred

    #@tf.function
    def _get_spatial_covariance(self, dataset):
        """Compute spatial covariance matrcix from the dataset

        Parameters:
        -----------
        dataset : tf.data.Dataset
        """
        n1_covs = []
        for x, y in dataset.take(5):
            #print('x:', x.shape)
            #print('x[0,0]:', x[0,0].shape)
            n1cov = tf.tensordot(x[0,0], x[0,0], axes=[[0], [0]])
            #print('n1cov:', n1cov.shape)
            n1_covs.append(n1cov)
        #print('len(n1_covs):', len(n1_covs))
        cov = tf.reduce_mean(tf.stack(n1_covs, axis=0), axis=0)
        #print('cov:', cov.shape)
        #tf.reduce_mean(n1_covs)
        return cov

    def collect_patterns(self, fold=0, n_folds=1):
        self.compute_patterns()
        if not hasattr(self, 'cv_patterns') or fold==0:
            #n_folds = len(self.dataset.h_params['folds'][0])
            self.cv_patterns = np.zeros([self.dataset.h_params['n_ch'],
                                         self.y_shape[0],
                                         n_folds])
            self.cv_filters = np.zeros([128,
                                        self.y_shape[0],
                                        n_folds])
            self.cv_psds = np.zeros([128,
                                        self.y_shape[0],
                                        n_folds])
            self.cv_patterns_weight = np.zeros([self.dataset.h_params['n_ch'],
                                         self.y_shape[0],
                                         n_folds])
            self.cv_patterns_cwl = np.zeros([self.dataset.h_params['n_ch'],
                                         self.y_shape[0],
                                         n_folds])
            self.cv_filters_weight = np.zeros([self.specs['filter_length'],
                                         self.y_shape[0],
                                         n_folds])
            self.cv_filters_cwl = np.zeros([self.specs['filter_length'],
                                         self.y_shape[0],
                                         n_folds])
        combined_topo, combined_spectra, combined_psds, self.freqs = self.combined_pattern()
        #print(cp.shape)
        self.cv_patterns[:, :, fold] = combined_topo
        self.cv_filters[:, :, fold] = combined_spectra
        self.cv_psds[:, :, fold] = combined_psds
        #collect spatial patterns for 'weight' sorting
        order_weight, _ = self._sorting('weight')
        #print(order, type(order))
        wuo = order_weight.ravel()
        #self.uorder = np.squeeze(self.uorder1)

        self.cv_patterns_weight[:, :, fold] = self.patterns[:, wuo]
        self.cv_filters_weight[:, :, fold] = self.filters[:, wuo]

        #collect spatial patterns for 'compwise_loss' sorting
        order_cwl, _ = self._sorting('compwise_loss')
        #print(order, type(order))
        cwluo = order_cwl.ravel()
        self.cv_patterns_cwl[:, :, fold] = self.patterns[:, cwluo]
        self.cv_filters_cwl[:, :, fold] = self.filters[:, cwluo]


    def compute_patterns(self, data_path=None, output='patterns'):
        """Computes spatial patterns from filter weights.
        Required for visualization.

        Parameters
        ----------
        data_path : str or list of str
            Path to TFRecord files on which the patterns are estimated.

        output : str {'patterns, 'filters', 'full_patterns'}
            String specifying the output.

            'filters' - extracts weights of the spatial filters

            'patterns' - extracts activation patterns, obtained by
            left-multipying the spatial filter weights by the (spatial)
            data covariance.

            'full-patterns' - additionally multiplies activation
            patterns by the precision (inverse covariance) of the
            latent sources

        Returns
        -------
        self.patterns
            spatial filters or activation patterns, depending on the
            value of 'output' parameter.

        self.lat_tcs
            time courses of latent sourses.

        self.filters
            temporal convolutional filter coefficients.

        self.out_weights
            weights of the output layer.

        self.rfocs
            feature relevances for the output layer.
            (See self.get_output_correlations)

        Raises:
        -------
            AttributeError: If `data_path` is not specified.
        """
        #vis_dict = None
        if not data_path:
            print("Computing patterns: No path specified, using validation dataset (Default)")
            ds = self.dataset.val
        elif isinstance(data_path, str) or isinstance(data_path, (list, tuple)):
            ds = self.dataset._build_dataset(data_path,
                                             split=False,
                                             test_batch=None,
                                             repeat=True)
        elif isinstance(data_path, Dataset):
            if hasattr(data_path, 'test'):
                ds = data_path.test
            else:
                ds = data_path.val
        elif isinstance(data_path, tf.data.Dataset):
            ds = data_path
        else:
            raise AttributeError('Specify dataset or data path.')

        X, y = [row for row in ds.take(1)][0]

        self.out_w_flat = self.fin_fc.w.numpy()

        self.out_weights = np.reshape(self.out_w_flat, [-1, self.dmx.size,
                                              self.out_dim])
        self.out_biases = self.fin_fc.b.numpy()
        self.compwise_losses = self.componentwise_loss(X, y)

        #compute temporal convolution layer outputs for vis_dics
        tc_out = self.pool(self.tconv(self.dmx(X))).numpy()


        #compute data covariance
        if self.dataset.h_params['target_type'] == 'float':
            self.true_evoked_data = X.numpy().mean(0)
        elif self.dataset.h_params['target_type'] == 'int':
            y_int = np.argmax(y, 1)
            y_unique = np.unique(y_int)
            self.true_evoked_data = np.squeeze(np.array([X.numpy()[y_int==i,...].mean(0) for i in y_unique]))

        X = X - tf.reduce_mean(X, axis=-2, keepdims=True)
        X = tf.transpose(X, [3, 0, 1, 2])
        X = tf.reshape(X, [X.shape[0], -1])
        self.dcov = tf.matmul(X, tf.transpose(X))

        # get spatial extraction fiter weights
        demx = self.dmx.w.numpy()
        self.lat_tcs = np.dot(demx.T, X)
        nt = self.dataset.h_params['n_t']
        self.waveforms = np.squeeze(self.lat_tcs.reshape(
                                [self.specs['n_latent'], -1, nt]).mean(1))
        del X

        if 'patterns' in output:
            self.patterns = np.dot(self.dcov, demx)
#            if 'full' in output:
#                self.lat_cov = ledoit_wolf(self.lat_tcs)
#                self.lat_prec = np.linalg.inv(self.lat_cov)
#                self.patterns = np.dot(self.patterns, self.lat_prec)
        else:
            self.patterns = demx

        kern = self.tconv.filters.numpy()


        #  Temporal conv stuff
        self.filters = np.squeeze(kern)
        self.tc_out = np.squeeze(tc_out)
        self.y_true = np.squeeze(y.numpy())
        self.corr_to_output = self.get_output_correlations(y)
        #self.y_true = y

#        print('demx:', demx.shape,
#              'kern:', self.filters.shape,
#              'tc_out:', self.tc_out.shape,
#              'out_weights:', self.out_weights.shape)


    def componentwise_loss(self, X, y):
        """Compute component relevances by recursive elimination
        """
        model_weights = self.km.get_weights()
        base_loss, base_performance = self.km.evaluate(X, y, verbose=0)
        #if len(base_performance > 1):
        #    base_performance = bbase_performance[0]
        feature_relevances_loss = []
        n_out_t = self.out_weights.shape[0]
        n_out_y = self.out_weights.shape[-1]
        zeroweights = np.zeros((n_out_t,))
        for i in range(self.specs["n_latent"]):
            loss_per_class = []
            for jj in range(n_out_y):
                new_weights = self.out_weights.copy()
                new_bias = self.out_biases.copy()
                new_weights[:, i, jj] = zeroweights
                new_bias[jj] = 0
                new_weights = np.reshape(new_weights, self.out_w_flat.shape)
                model_weights[-2] = new_weights
                model_weights[-1] = new_bias
                self.km.set_weights(model_weights)
                loss = self.km.evaluate(X, y, verbose=0)[0]
                loss_per_class.append(base_loss - loss)
            feature_relevances_loss.append(np.array(loss_per_class))
            self.component_relevance_loss = np.array(feature_relevances_loss)


    def get_output_correlations(self, y_true):
        """Computes a similarity metric between each of the extracted
        features and the target variable.

        The metric is a Manhattan distance for dicrete targets, and
        Spearman correlation for continuous targets.
        """
        corr_to_output = []
        y_true = y_true.numpy()
        flat_feats = self.tc_out.reshape(self.tc_out.shape[0], -1)

        if self.dataset.h_params['target_type'] in ['float', 'signal']:
            for y_ in y_true.T:

                rfocs = np.array([spearmanr(y_, f)[0] for f in flat_feats.T])
                corr_to_output.append(rfocs.reshape(self.out_weights.shape[:-1]))

        elif self.dataset.h_params['target_type'] == 'int':
            y_true = y_true/np.linalg.norm(y_true, ord=1, axis=0)[None, :]
            flat_div = np.linalg.norm(flat_feats, 1, axis=0)[None, :]
            flat_feats = flat_feats/flat_div
            #print("ff:", flat_feats.shape)
            #print("y_true:", y_true.shape)
            for y_ in y_true.T:
                #print('y.T:', y_.shape)
                rfocs = 2. - np.sum(np.abs(flat_feats - y_[:, None]), 0)
                corr_to_output.append(rfocs.reshape(self.out_weights.shape[:-1]))

        corr_to_output = np.dstack(corr_to_output)

        if np.any(np.isnan(corr_to_output)):
            corr_to_output[np.isnan(corr_to_output)] = 0
        return corr_to_output

    # --- LFCNN plot functions ---
    def plot_out_weights(self, pat=None, t=None, tmin=-0.1, sorting='weight',
                         class_names=None):
        """Plots the weights of the output layer.

        Parameters
        ----------

        pat : int [0, self.specs['n_latent'])
            Index of the latent component to higlight

        t : int [0, self.h_params['n_t'])
            Index of timepoint to highlight

        """
        if not hasattr(self, 'out_weights'):
            self.compute_patterns(self.dataset)
        vmin = np.min(self.out_weights)
        vmax = np.max(self.out_weights)

        f, ax = plt.subplots(1, self.out_dim)
        f.set_size_inches([16, 3])
        if not isinstance(ax, np.ndarray):
            ax = [ax]

        for ii in range(len(ax)):
            F = self.out_weights[..., ii].T

            tstep = self.specs['stride']/float(self.dataset.h_params['fs'])
            times = tmin+tstep*np.arange(F.shape[-1])

            im = ax[ii].pcolor(times, np.arange(self.specs['n_latent'] + 1), F,
                               cmap='bone_r', vmin=vmin, vmax=vmax)

            r = []
            if np.any(pat) and np.any(t):
                r = [ptch.Rectangle((times[tt], pat[ii]), width=tstep,
                                    height=1, angle=0.0)for tt in t[ii]]

                pc = collections.PatchCollection(r, facecolor='red', alpha=.5,
                                                 edgecolor='red')
                ax[ii].add_collection(pc)

        f.colorbar(im, ax=ax[-1])
        plt.show()
        return f

    def plot_waveforms(self, sorting='compwise_loss', tmin=0, class_names=None):
        """Plots timecourses of latent components.

        Parameters
        ----------
        tmin : float
            Beginning of the MEG epoch with regard to reference event.
            Defaults to 0.

        sorting : str
            heuristic for selecting relevant components. See LFCNN._sorting
        """
        if not hasattr(self, 'waveforms'):
            self.compute_patterns(self.dataset)

        #if not hasattr(self, 'uorder'):
        order, _ = self._sorting(sorting)
        self.uorder = order.ravel()

            #self.uorder = np.squeeze(order)
        print(self.uorder)
        if not class_names:
            class_names = ["Class {}".format(i) for i in range(self.y_shape[-1])]

        f, ax = plt.subplots(2, 2)
        f.set_size_inches([16, 16])
        if np.any(self.uorder):
            #for jj, uo in enumerate(self.uorder):
            nt = self.dataset.h_params['n_t']

            tstep = 1/float(self.dataset.h_params['fs'])
            times = tmin + tstep*np.arange(nt)
            #scaling = 3*np.mean(np.std(self.waveforms, -1))
            scaled_waveforms = (self.waveforms - self.waveforms.mean(-1, keepdims=True)) / (2*self.waveforms.std(-1, keepdims=True))
            [ax[0, 0].plot(times, wf + i, color='tab:grey', alpha=.5)
             for i, wf in enumerate(scaled_waveforms) if i not in self.uorder]

            [ax[0, 0].plot(times,
                          scaled_waveforms[uo] + uo,
                          linewidth=5., label=class_names[i])
             for i, uo in enumerate(self.uorder)]
            ax[0, 0].set_title('Latent component waveforms')

            tstep = float(self.specs['stride'])/self.dataset.h_params['fs']
            strides1 = np.arange(times[0], times[-1] + tstep/2, tstep)
            ax[1, 0].pcolor(strides1, np.arange(self.specs['n_latent']),
                           np.mean(self.tc_out, 0).T, #shading='auto'
                           )
            ax[1, 0].set_title("Avg. Temporal Convolution Output")
            ax[1, 0].set_ylabel("Component index")
            ax[1, 0].set_xlabel("Time, s")
            if not hasattr(self, 'pattern_weights'):
                pattern_weights = np.einsum('ijk, jkl ->ikl', self.tc_out, self.out_weights)
                self.pattern_weights = np.maximum(pattern_weights + self.out_biases[None, :], 0.).mean(0)

            a = ax[0, 1].pcolor(self.pattern_weights, cmap='bone_r')
            divider = make_axes_locatable(ax[0,1])
            cax = divider.append_axes('right', size='5%', pad=0.05)
            f.colorbar(a, cax=cax, orientation='vertical')
            r = [ptch.Rectangle((i, uo), width=1,
                                height=1, angle=0.0) for i, uo in enumerate(self.uorder)]
            pc = collections.PatchCollection(r, facecolor=None, alpha=.5,
                                             linewidth=2.,
                                             edgecolor='tab:orange')
            ax[0, 1].add_collection(pc)

            ax[0, 1].set_title("Pattern weights")
            ax[0, 1].set_ylabel("Component index")
            ax[0, 1].set_xticks(np.arange(0.5, 0.5+len(class_names), 1))
            ax[0, 1].set_xticklabels(class_names)
            rpss = []
            for i, flt in enumerate(self.filters.T):
                flt -= flt.mean()
                w, h = freqz(flt, 1, worN=128, fs = self.dataset.h_params['fs'])
                fr, psd = welch(self.lat_tcs[i, :] - self.lat_tcs[i, :].mean(),
                                fs=self.dataset.h_params['fs'], nperseg=256)

                rpss.append(np.sqrt(psd[:-1])*np.abs(h)/np.sum(np.sqrt(psd[:-1])*np.abs(h)))

            [ax[1, 1].plot(w, rpss[uo], linewidth=2.5, label=class_names[i])
                             for i, uo in enumerate(self.uorder)]
            ax[1, 1].set_xlim(1.,70.)
            ax[1, 1].set_title("Relative Power Spectra")
            ax[1, 1].set_xlabel("Frequency, Hz")
            ax[1, 1].legend()
            #ax[1,0].colorbar()

            #ax[1,0].pcolor(self.component_relevance_loss)
            # bias = self.tconv.b.numpy()[uo]
            # ax[0, 1].stem(self.filters.T[uo])
            # ax[0, 1].hlines(bias, 0, len(self.filters.T[uo]),
            #                 linestyle='--', label='Bias')
            # ax[0, 1].legend()
            # ax[0, 1].set_title('Filter coefficients')

            # conv = np.convolve(self.filters.T[uo],
            #                    self.waveforms[uo], mode='same')
            # vmin = conv.min()
            # vmax = conv.max()

            # ax[1, 0].plot(times +
            #               0.5*self.specs['filter_length']/
            #               float(self.dataset.h_params['fs']),
            #               conv)
            # #ax[1, 0].hlines(bias, times[0], times[-1], linestyle='--', color='k')


            # tstep = float(self.specs['stride'])/self.dataset.h_params['fs']
            # # strides = np.arange(times[0], times[-1] + tstep/2, tstep)[1:-1]
            # pool_bins = np.arange(times[0],
            #                       times[-1] + tstep,
            #                       self.specs['pooling']/self.dataset.h_params['fs'])[1:]

            # # ax[1, 0].vlines(strides, vmin, vmax,
            # #                 linestyle='--', color='c', label='Strides')
            # # ax[1, 0].vlines(pool_bins, vmin, vmax,
            # #                 linestyle='--', color='m', label='Pooling')
            # # ax[1, 0].set_xlim(times[0], times[-1])
            # # #ax[1, 0].set_ylim(2*np.min(conv), 2*np.max(conv))
            # # ax[1, 0].legend()
            # # ax[1, 0].set_title('Convolution output')

            # #if self.out_weights.shape[-1] > 1:
            # #print(self.F.shape, pool_bins.shape)
            # strides1 = np.arange(times[0], times[-1] + tstep/2, tstep)
            # ax[0, 1].pcolor(strides1, np.arange(1, self.specs['n_latent'] + 1 ),
            #                 self.F)
            # #print()
            # [ax[0, 1].hlines(uo + 1.5, strides1[0], strides1[-1], color='r') for uo in self.uorder]
            # # else:
            # #     ax[1, 1].stem(self.out_weights[:, uo, :])

            # ax[0, 1].set_title('Feature relevance map')
            #f.show()
            # if class_names:
            #     comp_name = class_names[jj]
            # else:
            #     comp_name = "Class " + str(jj)
            # f.suptitle(comp_name, fontsize=16)
            return #f

    def _sorting(self, sorting='compwise_loss', n_comp=1):
        """Specify which components to plot.

        Parameters
        ----------
        sorting : str
            Sorting heuristics.

            'l2' - plots all components sorted by l2 norm of activations in the
            output layer in descending order.

            'commpwise_loss' - compute the effect of eliminating the latent
            component on the validation loss. Perofrmed for each class
            separately.

            'weight' - plots a single component that has a maximum
            weight for each class in the output layer.

            'output_corr' - plots a single component, which produces a
            feature in the output layer that has maximum correlation
            with each target variable.

            'weight_corr' - plots a single component, has maximum relevance
            value defined as output_layer_weught*correlation.

        Returns:
        --------
        order : list of int
            indices of relevant components

        ts : list of int
            indices of relevant timepoints
        """
        order = []
        ts = []

        if sorting == 'l2':
            for i in range(self.out_dim):
                self.F = self.out_weights[..., i].T

                norms = np.linalg.norm(self.F, axis=1, ord=2)
                pat = np.argsort(norms)[-n_comp:]
                order.append(pat[:n_comp])
                ts.append(np.arange(self.F.shape[-1]))
                #ts.append(None)

        elif sorting == 'combined':
            #self.F = self.out_weights[..., i].T
            order = np.argmax(self.pattern_weights, 0)
            ts = [np.arange(self.out_weights.shape[0]) for i in range(self.y_shape[0])]

        elif sorting == 'compwise_loss':
            for i in range(self.out_dim):
                self.F = self.out_weights[..., i].T
                pat = np.argsort(self.component_relevance_loss[:, i])
                #print(self.component_relevance_loss[pat, i])
                order.append(pat[:n_comp])
                ts.append(np.arange(self.F.shape[-1]))

        elif sorting == 'weight_corr':
            for i in range(self.out_dim):
                self.F = np.abs(self.out_weights[..., i].T
                                * self.corr_to_output[..., i].T)
                pat, t = np.where(self.F == np.max(self.F))
                print('Maximum spearman r:', np.max(self.corr_to_output[..., i].T))
                order.append(pat)
                ts.append(t)

        elif sorting == 'weight':
            for i in range(self.out_dim):
                self.F = self.out_weights[..., i].T
                pat, t = np.where(self.F == np.max(self.F))
                print('Maximum weight:', np.max(self.F))
                order.append(pat)
                ts.append(t)

        elif sorting == 'output_corr':
            for i in range(self.out_dim):
                self.F = self.corr_to_output[..., i].T
                print('Maximum r_spear:', np.max(self.F))
                pat, t = np.where(self.F == np.max(self.F))
                order.append(pat)
                ts.append(t)
        else:
            print("Sorting {:s} not implemented".format(sorting))
            return None, None

        order = np.array(order)
        ts = np.array(ts)
        return order, ts


    def combined_pattern(self, subset=None):
        #TODO: add bias?
        #TODO: pattern attribution
        #TODO: other approaches

        #identify single timestep where all components have max abs weights
        #t = np.argmax(np.sum(np.abs(self.waveforms), 0), 0)
        #t = np.argmax(np.sum(np.abs(self.out_weights),1), 0)
        #treated_weights = np.repeat(self.out_weights, self.specs['stride'], axis=0)
        #treated_weights = treated_weights[:self.waveforms.shape[1], ...].transpose([1,0, 2])

        #compute weighted sum of spatial patterns
        pattern_weights = np.einsum('ijk, jkl ->ikl', self.tc_out, self.out_weights)
        self.pattern_weights = np.maximum(pattern_weights + self.out_biases[None, :], 0.).mean(0)


        if subset:
            picks = np.argsort(self.pattern_weights)[-subset:]
        else:
            picks = np.arange(self.specs['n_latent'])
        #pattern_weights = np.sum(self.waveforms[:,:,None] * treated_weights, 1)
        combined_topo = np.dot(self.patterns[:, picks], self.pattern_weights[picks])
        realh = []
        psds = []
        for i, flt in enumerate(self.filters.T):
            flt -= flt.mean()
            w, h = freqz(flt, 1, worN=128, fs = self.dataset.h_params['fs'])
            fr, psd = welch(self.lat_tcs[i, :] - self.lat_tcs[i, :].mean(),
                            fs=self.dataset.h_params['fs'],
                            nperseg=256)
            psds.append(psd[:-1])
            realh.append(np.abs(h))
        frs = np.array(realh)
        psds = np.array(psds)

        combined_spectra = np.dot(frs.T, self.pattern_weights)
        combined_psds = np.dot(psds.T, self.pattern_weights)
        #plt.plot(w, combined_spectra)
        return combined_topo, combined_spectra, combined_psds, fr

    def  plot_combined_pattern(self, sensor_layout=None, names=None):
        if not names:
            names = ['Class {}'.format(i) for i in range(self.y_shape[-1])]

#        cc = np.array([np.corrcoef(self.cv_patterns[:, i, :].T)[i,:]
#               for i in range(self.cv_patterns.shape[1])])
        if hasattr(self, 'cv_patterns'):
            #compute correlation coefficient between patterns across folds

            #combined_topos = np.einsum('ijk, jk -> ij', self.cv_patterns, cc)
            combined_topos = np.mean(self.cv_patterns, -1)
            combined_filters = np.mean(self.cv_filters, -1)
            combined_psds = np.mean(self.cv_psds, -1)

            # combined_topos = np.mean(self.cv_patterns, -1)
            # combined_filters = np.mean(self.cv_filters, -1)
            freqs = self.freqs
            #combined = np.mean(self.cv_patterns, axis=-1)
            #combined_sd = np.std(self.cv_patterns, axis=-1)
            #combined /= combined_sd

        else:
            combined_topos, combined_filters, combined_psds, freqs = self.combined_pattern()

            freqs = self.freqs
        combined_topos /= np.maximum(combined_topos.std(axis=0, keepdims=True), 1e-3)
        n = self.y_shape[0]
        lo = channels.read_layout(sensor_layout)
        #lo = channels.generate_2d_layout(lo.pos)
        info = create_info(lo.names, 1., sensor_layout.split('-')[-1])
        orig_xy = np.mean(lo.pos[:, :2], 0)
        for i, ch in enumerate(lo.names):
            if info['chs'][i]['ch_name'] == ch:
                info['chs'][i]['loc'][:2] = (lo.pos[i, :2] - orig_xy)/4.5
                #info['chs'][i]['loc'][4:] = 0
            else:
                print("Channel name mismatch. info: {} vs lo: {}".format(
                    info['chs'][i]['ch_name'], ch))

        self.fake_evoked = evoked.EvokedArray(combined_topos, info)
        self.fake_evoked.data[:, :n] = combined_topos
#        self.fake_evoked.data[:, 1] = combined
        # true_times = np.argmax(np.mean(self.true_evoked_data**2, -1),1)
        # ed = np.stack([self.true_evoked_data[i, tt, :] for i, tt in enumerate(true_times)])

        # ed /= ed.std(1,keepdims=True)

        # self.true_evoked = evoked.EvokedArray(ed.T, info)
        erp_inds = np.arange(n)
        nrows = 1
        ncols = n

#%%
        #tt = (float(t) * self.dataset.h_params['fs'] / 1000.) - 0.1
        #f, ax = plt.subplots(nrows, ncols, sharey=True)
        #for ii in range(self.y_shape[-1]):

        # plt.tight_layout()
        # f.set_size_inches([16, 3])
        # ax = np.atleast_2d(ax)

        fake_times = np.arange(0,  ncols, 1.)
        print(fake_times)
        vmax = np.percentile(self.fake_evoked.data[:, :n], 99)
        #origin = np.median(lo.pos, 0)
        #origin[2] = 0.0
        #origin[3] = 1
        #if names:
            #time_format = n
        ft = self.fake_evoked.plot_topomap(times=fake_times,
                                          #axes=ax[0, 0],
                                          colorbar=False,
                                          vmax=vmax,
                                          scalings=1,
                                          time_format="Class %g",
                                          title='',
                                          #size=1,
                                          outlines='head',
                                          )
        ft.set_size_inches([12,3.5])
            # self.true_evoked.plot_topomap(times=erp_inds[ii],
            #                               axes=ax[0, 1],
            #                               colorbar=False,
            #                               vmax=vmax,
            #                               scalings=1,
            #                               time_format="True Pattern for %g",
            #                               title='',
            #                               #size=1,
            #                               outlines='head',
            #                               )

        if ncols == 1:
            plt.figure()
            ax = plt.gca()
            normalized_input_rps = combined_psds/np.maximum(np.sum(combined_psds), 1e-6)
            normalized_output_rps = combined_filters*combined_psds
            normalized_output_rps /= np.maximum(np.sum(combined_filters*combined_psds), 1-6)
            ax.plot(freqs[:-1], normalized_input_rps, label='Input RPS')
            ax.plot(freqs[:-1], normalized_output_rps, label='Output RPS')
            ax.legend()
            ax.set_xlim(0, 90)
        else:
            f, ax = plt.subplots(1, ncols, sharey=True)
            #plt.tight_layout()
            f.set_size_inches([12, 3.])
            for i in range(ncols):
                #ax[i].semilogy(freqs[:-1], combined_filters[:,i], label='Impulse response')
                normalized_output_rps = combined_filters[:,i]*combined_psds[:,i]
                normalized_output_rps /= np.maximum(np.sum(combined_filters[:,i]*combined_psds[:,i]), 1e-6)
                normalized_input_rps = combined_psds[:,i] / np.maximum(np.sum(combined_psds[:,i]), 1e-6)


                ax[i].plot(freqs[:-1], normalized_input_rps, label='Input RPS')
                ax[i].set_title(names[i])
                ax[i].plot(freqs[:-1], normalized_output_rps, label='Output RPS')
                #ax[i].plot(freqs[:-1], combined_filters[:,i], label='Output RPS')
                #ax[i].plot(freqs[:-1], combined_psds[:,i], label='Input RPS')
                ax[i].set_xlim(0, 70)
                #ax[i].set_ylim(1e-5, 1.)
                if i == ncols-1:
                    ax[i].legend()
                #ax[i].show()




    def plot_patterns(self, sensor_layout=None, sorting='l2', percentile=90,
                      scale=False, class_names=None, info=None):
        """Plot informative spatial activations patterns for each class
        of stimuli.

        Parameters
        ----------

        sensor_layout : str or mne.channels.Layout
            Sensor layout. See mne.channels.read_layout for details

        sorting : str, optional
            Component sorting heuristics. Defaults to 'l2'.
            See model._sorting

        scale : bool, otional
            If True will min-max scale the output. Defaults to False.

        names : list of str, optional
            Class names.

        Returns
        -------

        Figure

        """
        order, ts = self._sorting(sorting)
        #print(order, type(order))
        self.uorder = order.ravel()
        #self.uorder = np.squeeze(self.uorder1)
        l_u = len(self.uorder)
        if info:
            info['sfreq'] = 1.
            self.fake_evoked = evoked.EvokedArray(self.patterns, info, tmin=0)
            if l_u > 1:
                self.fake_evoked.data[:, :l_u] = self.fake_evoked.data[:, self.uorder]
            elif l_u == 1:
                self.fake_evoked.data[:, l_u] = self.fake_evoked.data[:, self.uorder[0]]
            self.fake_evoked.crop(tmax=float(l_u))
            if scale:
                _std = self.fake_evoked.data[:, :l_u].std(0)
                self.fake_evoked.data[:, :l_u] /= _std

        elif sensor_layout:
            lo = channels.read_layout(sensor_layout)
            #lo = channels.generate_2d_layout(lo.pos)
            info = create_info(lo.names, 1., sensor_layout.split('-')[-1])
            orig_xy = np.mean(lo.pos[:, :2], 0)
            for i, ch in enumerate(lo.names):
                if info['chs'][i]['ch_name'] == ch:
                    info['chs'][i]['loc'][:2] = (lo.pos[i, :2] - orig_xy)/3.
                    #info['chs'][i]['loc'][4:] = 0
                else:
                    print("Channel name mismatch. info: {} vs lo: {}".format(
                        info['chs'][i]['ch_name'], ch))

            self.fake_evoked = evoked.EvokedArray(self.patterns, info)

            if l_u > 1:
                self.fake_evoked.data[:, :l_u] = self.fake_evoked.data[:, self.uorder]
            elif l_u == 1:
                self.fake_evoked.data[:, l_u] = self.fake_evoked.data[:, self.uorder[0]]
            self.fake_evoked.crop(tmax=float(l_u))
            if scale:
                _std = self.fake_evoked.data[:, :l_u].std(0)
                self.fake_evoked.data[:, :l_u] /= _std
        else:
            print("Specify sensor layout")


        if np.any(self.uorder):
                        #f.suptitle(comp_name, fontsize=16)
            #print(len())
            nfilt = max(self.out_dim, 8)
            nrows = max(1, l_u//nfilt)
            ncols = min(nfilt, l_u)
            if class_names:
                comp_names = class_names
            else:
                comp_names = ["Class #{}".format(jj+1) for jj in range(ncols)]
#%%
            f, ax = plt.subplots(nrows, ncols, sharey=True)
            plt.tight_layout()
            f.set_size_inches([16, 3])
            ax = np.atleast_2d(ax)

            for ii in range(nrows):

                fake_times = np.arange(ii * ncols,  (ii + 1) * ncols, 1.)
                vmax = np.percentile(self.fake_evoked.data[:, :l_u], 95)
                #origin = np.median(lo.pos, 0)
                #origin[2] = 0.0
                #origin[3] = 1
                self.fake_evoked.plot_topomap(times=fake_times,
                                              axes=ax[ii],
                                              colorbar=False,
                                              vmax=vmax,
                                              scalings=1,
                                              time_format="Class #%g",
                                              title='Patterns ('+str(sorting)+')',
                                              #size=1,
                                              outlines='head',
                                              )
            # if sorting in ['output_corr', 'weight', 'weight_corr', 'compwise_loss']:
            #         [ax[0][jj].set_title(c) for jj, c in enumerate(comp_names)]

#%%
            if np.any(ts):
                self.plot_out_weights(pat=order, t=ts, sorting=sorting)
            else:
                self.plot_out_weights()
            return f

    # def compute_spectra(self):


    #     return impulse_response, input_spectrum, output_spectrum


    def plot_spectra(self, fs=None, sorting='l2', norm_spectra=None,
                     log=False, class_names=None, debias=True):
        """Plots frequency responses of the temporal convolution filters.

        Parameters
        ----------
        fs : float
            Sampling frequency.

        sorting : str optinal
            Component sorting heuristics. Defaults to 'l2'.
            See model._sorting

        norm_sepctra : None, str {'welch', 'ar'}
            Whether to apply normalization for extracted spectra.
            Defaults to None.

        log : bool
            Apply log-transform to the spectra.

        """

        if self.dataset.h_params['fs']:
            self.fs = self.dataset.h_params['fs']
        else:
           print('Sampling frequency not specified, setting to 1.')
           self.fs = 1.

        if norm_spectra:
            if norm_spectra == 'welch':
                fr, psd = welch(self.lat_tcs, fs=self.fs, nperseg=256)
                self.d_psds = psd[:, :-1]

#            elif 'ar' in norm_spectra and not hasattr(self, 'ar'):
#                ar = []
#                for i, ltc in enumerate(self.lat_tcs):
#                    coef, _, _ = aryule(ltc, self.specs['filter_length'])
#                    ar.append(coef[None, :])
#                self.ar = np.concatenate(ar)

        order, ts = self._sorting(sorting)
        self.uorder = order.ravel()
        #self.uorder = np.squeeze(order)
        out_filters = self.filters[:, self.uorder]
        l_u = len(self.uorder)

        nfilt = max(self.out_dim, 8)
        nrows = max(1, l_u//nfilt)
        ncols = min(nfilt, l_u)
        if np.any(self.uorder):
            f, ax = plt.subplots(nrows, ncols, sharey=True)
            f.set_size_inches([16, 3])
            ax = np.atleast_2d(ax)
            if sorting in ['output_corr', 'weight', 'weight_corr', 'compwise_loss']:
                if class_names:
                    comp_names = class_names
                else:
                    comp_names = ["Class " + str(jj) for jj in range(self.out_dim)]
                    #f.suptitle(comp_name, fontsize=16)
                [ax[0][jj].set_title(c) for jj, c in enumerate(comp_names)]

                #bias = self.tconv.b.numpy()

                for i in range(nrows):
                    for jj, flt in enumerate(out_filters[:, i*ncols:(i+1)*ncols].T):
                        if debias:
                            flt -= np.mean(flt)
                        w, h = freqz(flt, 1, worN=128)
                        fr1 = w/np.pi*self.fs/2
                        if  norm_spectra == 'welch':

                            h0 = self.d_psds[self.uorder[jj], :]*np.abs(h)
                            p_input = self.d_psds[self.uorder[jj], :]

                            if log:
                                ax[i, jj].semilogy(fr1, p_input,
                                                   label='Filter input')
                                ax[i, jj].semilogy(fr1, h0,
                                                   label='Fitler output')
                                ax[i, jj].semilogy(fr1, np.abs(h),
                                                   label='Freq response')
                            else:
                                ax[i, jj].plot(fr1, p_input/p_input.sum(),
                                               label='Filter input RPS')
                                ax[i, jj].plot(fr1, h0/h0.sum(), label='Fitler output RPS')
                                ax[i, jj].plot(fr1, np.abs(h)/np.abs(h).sum(),
                                               label='Freq response')
                            #print(np.all(np.round(fr[:-1], -4) == np.round(fr1, -4)))

                        else:
                            if log:
                                ax[i, jj].semilogy(fr1, np.abs(h),
                                                   label='Freq response')
                            else:
                                ax[i, jj].plot(fr1, np.abs(h),
                                               label='Freq response')
                        ax[i, jj].set_xlim(0, 75.)
                        #ax[i, jj].set_xlim(0, 75.)
                        if i == 0 and jj == ncols-1:
                            ax[i, jj].legend(frameon=False)
                return f


class VARCNN(BaseModel):
    """VAR-CNN.

    For details see [1].

    References
    ----------
        [1] I. Zubarev, et al., Adaptive neural network classifier for
        decoding MEG signals. Neuroimage. (2019) May 4;197:425-434
    """
    def __init__(self, Dataset, specs=dict()):
        """
        Parameters
        ----------
        Dataset : mneflow.Dataset

        specs : dict
                dictionary of model hyperparameters {

        n_latent : int
            Number of latent components.
            Defaults to 32.

        nonlin : callable
            Activation function of the temporal convolution layer.
            Defaults to tf.nn.relu

        filter_length : int
            Length of spatio-temporal kernels in the temporal
            convolution layer. Defaults to 7.

        pooling : int
            Pooling factor of the max pooling layer. Defaults to 2

        pool_type : str {'avg', 'max'}
            Type of pooling operation. Defaults to 'max'.

        padding : str {'SAME', 'FULL', 'VALID'}
            Convolution padding. Defaults to 'SAME'.}"""
        self.scope = 'varcnn'
        specs.setdefault('filter_length', 7)
        specs.setdefault('n_latent', 32)
        specs.setdefault('pooling', 2)
        specs.setdefault('stride', 2)
        specs.setdefault('padding', 'SAME')
        specs.setdefault('pool_type', 'max')
        specs.setdefault('nonlin', tf.nn.relu)
        specs.setdefault('l1_lambda', 3e-4)
        specs.setdefault('l2_lambda', 0)
        specs.setdefault('l1_scope', ['fc', 'demix', 'lf_conv'])
        specs.setdefault('l2_scope', [])
        specs.setdefault('maxnorm_scope', [])
        super(VARCNN, self).__init__(Dataset, specs)

    def build_graph(self):
        """Build computational graph using defined placeholder `self.X`
        as input.

        Returns
        --------
        y_pred : tf.Tensor
            Output of the forward pass of the computational graph.
            Prediction of the target variable.
        """

        self.dmx = DeMixing(size=self.specs['n_latent'], nonlin=tf.identity,
                            axis=3, specs=self.specs)(self.inputs)


        self.tconv = VARConv(size=self.specs['n_latent'],
                             nonlin=self.specs['nonlin'],
                             filter_length=self.specs['filter_length'],
                             padding=self.specs['padding'],
                             specs=self.specs
                             )(self.dmx)

        self.pooled = TempPooling(pooling=self.specs['pooling'],
                                  pool_type=self.specs['pool_type'],
                                  stride=self.specs['stride'],
                                  padding=self.specs['padding'],
                                  )(self.tconv)

        dropout = Dropout(self.specs['dropout'],
                          noise_shape=None)(self.pooled)

        #fc1 = Dense(size=128, nonlin=tf.nn.elu,
        #                    specs=self.specs)(dropout)

        self.fin_fc = Dense(size=self.out_dim, nonlin=tf.identity,
                            specs=self.specs)

        y_pred = self.fin_fc(dropout)

        return y_pred


class VARCNNR(BaseModel):
    """VAR-CNN-R.

    For details see [1].

    References
    ----------
        [1] I. Zubarev, et al., Adaptive neural network classifier for
        decoding MEG signals. Neuroimage. (2019) May 4;197:425-434
    """
    def __init__(self, Dataset, specs=dict()):
        """
        Parameters
        ----------
        Dataset : mneflow.Dataset

        specs : dict
                dictionary of model hyperparameters {

        n_latent : int
            Number of latent components.
            Defaults to 32.

        nonlin : callable
            Activation function of the temporal convolution layer.
            Defaults to tf.nn.relu

        filter_length : int
            Length of spatio-temporal kernels in the temporal
            convolution layer. Defaults to 7.

        pooling : int
            Pooling factor of the max pooling layer. Defaults to 2

        pool_type : str {'avg', 'max'}
            Type of pooling operation. Defaults to 'max'.

        padding : str {'SAME', 'FULL', 'VALID'}
            Convolution padding. Defaults to 'SAME'.}"""
        self.scope = 'VARcnnr'
        specs.setdefault('filter_length', 7)
        specs.setdefault('n_latent', 32)
        specs.setdefault('pooling', 2)
        specs.setdefault('stride', 2)
        specs.setdefault('padding', 'SAME')
        specs.setdefault('pool_type', 'max')
        specs.setdefault('nonlin', tf.nn.relu)
        specs.setdefault('l1_lambda', 3e-4)
        specs.setdefault('l2_lambda', 0)
        specs.setdefault('l1_scope', ['fc', 'demix', 'lf_conv'])
        specs.setdefault('l2_scope', [])
        specs.setdefault('maxnorm_scope', [])
        super(VARCNNR, self).__init__(Dataset, specs)

    def build_graph(self):
        """Build computational graph using defined placeholder `self.X`
        as input.

        Returns
        --------
        y_pred : tf.Tensor
            Output of the forward pass of the computational graph.
            Prediction of the target variable.
        """
        self.dmx = DeMixing(size=self.specs['n_latent'], nonlin=tf.identity,
                            axis=3, specs=self.specs)(self.inputs)


        self.tconv = VARConv(size=self.specs['n_latent'],
                             nonlin=self.specs['nonlin'],
                             filter_length=self.specs['filter_length'],
                             padding=self.specs['padding'],
                             specs=self.specs
                             )(self.dmx)


        self.pooled = TempPooling(pooling=self.specs['pooling'],
                                  pool_type=self.specs['pool_type'],
                                  stride=self.specs['stride'],
                                  padding=self.specs['padding'],
                                  )(self.tconv)



        self.fc1 = Dense(size=self.specs['n_latent']*2,
                         nonlin=self.specs['nonlin'],
                         specs=self.specs)(self.pooled)

        dropout = Dropout(self.specs['dropout'],
                          noise_shape=None)(self.fc1)


        self.fin_fc = Dense(size=self.out_dim, nonlin=tf.identity,
                            specs=self.specs)

        y_pred = self.fin_fc(dropout)

        return y_pred


class LFCNNR(BaseModel):
    """LF-CNN-R.

    For details see [1].

    References
    ----------
        [1] I. Zubarev, et al., Adaptive neural network classifier for
        decoding MEG signals. Neuroimage. (2019) May 4;197:425-434
    """
    def __init__(self, Dataset, specs=dict()):
        """
        Parameters
        ----------
        Dataset : mneflow.Dataset

        specs : dict
                dictionary of model hyperparameters {

        n_latent : int
            Number of latent components.
            Defaults to 32.

        nonlin : callable
            Activation function of the temporal convolution layer.
            Defaults to tf.nn.relu

        filter_length : int
            Length of spatio-temporal kernels in the temporal
            convolution layer. Defaults to 7.

        pooling : int
            Pooling factor of the max pooling layer. Defaults to 2

        pool_type : str {'avg', 'max'}
            Type of pooling operation. Defaults to 'max'.

        padding : str {'SAME', 'FULL', 'VALID'}
            Convolution padding. Defaults to 'SAME'.}"""
        self.scope = 'LFcnnr'
        specs.setdefault('filter_length', 7)
        specs.setdefault('n_latent', 32)
        specs.setdefault('pooling', 2)
        specs.setdefault('stride', 2)
        specs.setdefault('padding', 'SAME')
        specs.setdefault('pool_type', 'max')
        specs.setdefault('nonlin', tf.nn.relu)
        specs.setdefault('l1_lambda', 3e-4)
        specs.setdefault('l2_lambda', 0)
        specs.setdefault('l1_scope', ['fc', 'demix', 'lf_conv'])
        specs.setdefault('l2_scope', [])
        specs.setdefault('maxnorm_scope', [])
        super(LFCNNR, self).__init__(Dataset, specs)

    def build_graph(self):
        """Build computational graph using defined placeholder `self.X`
        as input.

        Returns
        --------
        y_pred : tf.Tensor
            Output of the forward pass of the computational graph.
            Prediction of the target variable.
        """
        self.invcov = InvCov(axis=3)(self.inputs)
        self.dmx = DeMixing(size=self.specs['n_latent'], nonlin=tf.identity,
                            axis=3, specs=self.specs)(self.inputs)


        self.tconv = LFTConv(size=self.specs['n_latent'],
                             nonlin=self.specs['nonlin'],
                             filter_length=self.specs['filter_length'],
                             padding=self.specs['padding'],
                             specs=self.specs
                             )(self.dmx)

        self.pooled = TempPooling(pooling=self.specs['pooling'],
                                  pool_type=self.specs['pool_type'],
                                  stride=self.specs['stride'],
                                  padding=self.specs['padding'],
                                  )(self.tconv)



        self.fc1 = Dense(size=self.specs['n_latent']*2,
                         nonlin=self.specs['nonlin'],
                         specs=self.specs)(self.pooled)


        dropout = Dropout(self.specs['dropout'],
                          noise_shape=None)(self.fc1)


        self.fin_fc = Dense(size=self.out_dim, nonlin=tf.identity,
                            specs=self.specs)

        y_pred = self.fin_fc(dropout)

        return y_pred



class FBCSP_ShallowNet(BaseModel):
    """
    Shallow ConvNet model from [2a]_.
    References
    ----------
    .. [2a] Schirrmeister, R. T., Springenberg, J. T., Fiederer, L. D. J.,
       Glasstetter, M., Eggensperger, K., Tangermann, M., Hutter, F. & Ball, T. (2017).
       Deep learning with convolutional neural networks for EEG decoding and
       visualization.
       Human Brain Mapping , Aug. 2017. Online: http://dx.doi.org/10.1002/hbm.23730
    """
    def __init__(self, Dataset, specs=dict()):
        self.scope = 'fbcsp-ShallowNet'
        specs.setdefault('filter_length', 25)
        specs.setdefault('n_latent', 40)
        specs.setdefault('pooling', 75)
        specs.setdefault('stride', 15)
        specs.setdefault('pool_type', 'avg')
        specs.setdefault('padding', 'SAME')
        specs.setdefault('nonlin', tf.nn.relu)
        specs.setdefault('l1_lambda', 3e-4)
        specs.setdefault('l2_lambda', 3e-2)
        specs.setdefault('l1_scope', [])
        specs.setdefault('l2_scope', ['conv', 'fc'])
        specs.setdefault('maxnorm_scope', [])
        specs.setdefault('model_path', './')
        super(FBCSP_ShallowNet, self).__init__(Dataset, specs)

    def build_graph(self):

        """Temporal conv_1 25 10x1 kernels"""
        #(self.inputs)
        inputs = tf.transpose(self.inputs,[0,3,2,1])
        #print(inputs.shape)
        #df = "channels_first"
        tconv1 = DepthwiseConv2D(
                        kernel_size=(1, self.specs['filter_length']),
                        depth_multiplier = self.specs['n_latent'],
                        strides=1,
                        padding="VALID",
                        activation = tf.identity,
                        kernel_initializer="he_uniform",
                        bias_initializer=Constant(0.1),
                        data_format="channels_last",
                        kernel_regularizer=k_reg.l2(self.specs['l2'])
                        #kernel_constraint="maxnorm"
                        )

        tconv1_out = tconv1(inputs)
        print('tconv1: ', tconv1_out.shape) #should be n_batch, sensors, times, kernels

        sconv1 = Conv2D(filters=self.specs['n_latent'],
                        kernel_size=(self.dataset.h_params['n_ch'], 1),
                        strides=1,
                        padding="VALID",
                        activation = tf.square,
                        kernel_initializer="he_uniform",
                        bias_initializer=Constant(0.1),
                        data_format="channels_last",
                        #data_format="channels_first",
                        kernel_regularizer=k_reg.l2(self.specs['l2']))


        sconv1_out = sconv1(tconv1_out)
        print('sconv1:',  sconv1_out.shape)

        pool1 = TempPooling(pooling=self.specs['pooling'],
                                  pool_type="avg",
                                  stride=self.specs['stride'],
                                  padding='SAME',
                                  )(sconv1_out)

        print('pool1: ', pool1.shape)
        fc_out = Dense(size=self.out_dim,
                       nonlin=tf.identity)
        y_pred = fc_out(tf.keras.backend.log(pool1))
        return y_pred
#
#
class LFLSTM(BaseModel):
    # TODO! Gabi: check that the description describes the model
    """LF-CNN-LSTM

    For details see [1].

    Parameters
    ----------
    n_latent : int
        number of latent components
        Defaults to 32

    filter_length : int
        length of spatio-temporal kernels in the temporal
        convolution layer. Defaults to 7

    stride : int
        stride of the max pooling layer. Defaults to 1

    pooling : int
        pooling factor of the max pooling layer. Defaults to 2

    References
    ----------
        [1]  I. Zubarev, et al., Adaptive neural network classifier for
        decoding MEG signals. Neuroimage. (2019) May 4;197:425-434
    """
    def __init__(self, Dataset, specs=dict()):
        """

        Parameters
        ----------
        Dataset : mneflow.Dataset

        specs : dict
                dictionary of model hyperparameters {

        n_latent : int
            Number of latent components.
            Defaults to 32.

        nonlin : callable
            Activation function of the temporal convolution layer.
            Defaults to tf.nn.relu

        filter_length : int
            Length of spatio-temporal kernels in the temporal
            convolution layer. Defaults to 7.

        pooling : int
            Pooling factor of the max pooling layer. Defaults to 2

        pool_type : str {'avg', 'max'}
            Type of pooling operation. Defaults to 'max'.

        padding : str {'SAME', 'FULL', 'VALID'}
            Convolution padding. Defaults to 'SAME'.}

        stride : int
        Stride of the max pooling layer. Defaults to 1.
        """
        self.scope = 'lfcnn'
        specs.setdefault('filter_length', 7)
        specs.setdefault('n_latent', 32)
        specs.setdefault('pooling', 2)
        specs.setdefault('stride', 2)
        specs.setdefault('padding', 'SAME')
        specs.setdefault('pool_type', 'max')
        specs.setdefault('nonlin', tf.nn.relu)
        specs.setdefault('l1_lambda', 0.)
        specs.setdefault('l2_lambda', 0.)
        specs.setdefault('l1_scope', ['fc', 'demix', 'lf_conv'])
        specs.setdefault('l2_scope', [])
        specs.setdefault('maxnorm_scope', [])
        #specs.setdefault('model_path',  self.dataset.h_params['save_path'])
        super(LFLSTM, self).__init__(Dataset, specs)


    def build_graph(self):
        self.scope = 'lf-cnn-lstm'
        self.return_sequence = True
        self.dmx = DeMixing(size=self.specs['n_latent'], nonlin=tf.identity,
                            axis=3, specs=self.specs)
        dmx = self.dmx(self.inputs)
        #dmx = tf.reshape(dmx, [-1, self.dataset.h_params['n_t'],
        #                       self.specs['n_latent']])
        #dmx = tf.expand_dims(dmx, -1)
        print('dmx-sqout:', dmx.shape)

        self.tconv1 = LFTConv(scope="conv",
                              size=self.specs['n_latent'],
                              nonlin=tf.nn.relu,
                              filter_length=self.specs['filter_length'],
#                              stride=self.specs['stride'],
#                              pooling=self.specs['pooling'],
                              padding=self.specs['padding'])

        features = self.tconv1(dmx)
        pool1 = TempPooling(stride=self.specs['stride'],
                            pooling=self.specs['pooling'],
                            padding='SAME',
                            pool_type='max')


        pooled = pool1(features)
        print('features:', pooled.shape)

        fshape = tf.multiply(pooled.shape[2], pooled.shape[3])

        ffeatures = tf.reshape(pooled,
                              [-1, self.dataset.h_params['n_seq'], fshape])
        #  features = tf.expand_dims(features, 0)
        #l1_lambda = self.optimizer.params['l1_lambda']
        print('flat features:', ffeatures.shape)
        self.lstm = LSTM(scope="lstm",
                           size=self.specs['n_latent'],
                           kernel_initializer='glorot_uniform',
                           recurrent_initializer='orthogonal',
                           recurrent_regularizer=k_reg.l1(self.specs['l1_lambda']),
                           kernel_regularizer=k_reg.l2(self.specs['l2_lambda']),
                           bias_regularizer=None,
                           # activity_regularizer= regularizers.l1(0.01),
                           # kernel_constraint= constraints.UnitNorm(axis=0),
                           # recurrent_constraint= constraints.NonNeg(),
                           # bias_constraint=None,
                           dropout=0.1, recurrent_dropout=0.1,
                           nonlin=tf.identity,
                           unit_forget_bias=False,
                           return_sequences=self.return_sequence,
                           unroll=False)

        self.lstm_out = self.lstm(ffeatures)
        print('lstm_out:', self.lstm_out.shape)

        if self.return_sequence == True:
            self.fin_fc = DeMixing(size=self.out_dim,
                                   nonlin=tf.identity, axis=2)
        else:
            self.fin_fc = Dense(size=self.out_dim,
                                    nonlin=tf.identity)

        y_pred = self.fin_fc(self.lstm_out)
        print("fin fc out:", y_pred.shape)
        return y_pred
#
#


class Deep4(BaseModel):
    """
    Deep ConvNet model from [2b]_.
    References
    ----------
    .. [2b] Schirrmeister, R. T., Springenberg, J. T., Fiederer, L. D. J.,
       Glasstetter, M., Eggensperger, K., Tangermann, M., Hutter, F. & Ball, T. (2017).
       Deep learning with convolutional neural networks for EEG decoding and
       visualization.
       Human Brain Mapping , Aug. 2017. Online: http://dx.doi.org/10.1002/hbm.23730
    """
    def __init__(self, Dataset, specs=dict()):
        self.scope = 'deep4'
        specs.setdefault('filter_length', 10)
        specs.setdefault('n_latent', 25)
        specs.setdefault('pooling', 3)
        specs.setdefault('stride', 3)
        specs.setdefault('pool_type', 'max')
        specs.setdefault('padding', 'SAME')
        specs.setdefault('nonlin', tf.nn.elu)
        specs.setdefault('l1_lambda', 3e-4)
        specs.setdefault('l2_lambda', 3e-2)
        specs.setdefault('l1_scope', [])
        specs.setdefault('l2_scope', ['conv', 'fc'])
        specs.setdefault('maxnorm_scope', [])
        specs.setdefault('model_path', './')
        super(Deep4, self).__init__(Dataset, specs)

    def build_graph(self):
        self.scope = 'deep4'

        inputs = tf.transpose(self.inputs,[0,3,2,1])

        tconv1 = DepthwiseConv2D(
                        kernel_size=(1, self.specs['filter_length']),
                        depth_multiplier = self.specs['n_latent'],
                        strides=1,
                        padding=self.specs['padding'],
                        activation = tf.identity,
                        kernel_initializer="he_uniform",
                        bias_initializer=Constant(0.1),
                        data_format="channels_last",
                        kernel_regularizer=k_reg.l2(self.specs['l2'])
                        #kernel_constraint="maxnorm"
                        )
        tconv1_out = tconv1(inputs)
        print('tconv1: ', tconv1_out.shape) #should be n_batch, sensors, times, kernels

        sconv1 = Conv2D(filters=self.specs['n_latent'],
                        kernel_size=(self.dataset.h_params['n_ch'], 1),
                        strides=1,
                        padding=self.specs['padding'],
                        activation=self.specs['nonlin'],
                        kernel_initializer="he_uniform",
                        bias_initializer=Constant(0.1),
                        data_format="channels_last",
                        #data_format="channels_first",
                        kernel_regularizer=k_reg.l2(self.specs['l2']))
        sconv1_out = sconv1(tconv1_out)
        print('sconv1:',  sconv1_out.shape)

        pool1 = TempPooling(pooling=self.specs['pooling'],
                                  pool_type="avg",
                                  stride=self.specs['stride'],
                                  padding='SAME',
                                  )(sconv1_out)

        print('pool1: ', pool1.shape)

        ############################################################

        tsconv2 = Conv2D(filters=self.specs['n_latent']*2,
                        kernel_size=(1, self.specs['filter_length']),
                        strides=1,
                        padding=self.specs['padding'],
                        activation=self.specs['nonlin'],
                        kernel_initializer="he_uniform",
                        bias_initializer=Constant(0.1),
                        data_format="channels_last",
                        #data_format="channels_first",
                        kernel_regularizer=k_reg.l2(self.specs['l2']))


        tsconv2_out = tsconv2(pool1)
        print('tsconv2:',  tsconv2_out.shape)

        pool2 = TempPooling(pooling=self.specs['pooling'],
                                  pool_type="avg",
                                  stride=self.specs['stride'],
                                  padding='SAME',
                                  )(tsconv2_out)

        print('pool2: ', pool2.shape)


        ############################################################

        tsconv3 = Conv2D(filters=self.specs['n_latent']*4,
                        kernel_size=(1, self.specs['filter_length']),
                        strides=1,
                        padding=self.specs['padding'],
                        activation=self.specs['nonlin'],
                        kernel_initializer="he_uniform",
                        bias_initializer=Constant(0.1),
                        data_format="channels_last",
                        #data_format="channels_first",
                        kernel_regularizer=k_reg.l2(self.specs['l2']))


        tsconv3_out = tsconv3(pool2)
        print('tsconv3:',  tsconv3_out.shape)

        pool3 = TempPooling(pooling=self.specs['pooling'],
                                  pool_type="avg",
                                  stride=self.specs['stride'],
                                  padding='SAME',
                                  )(tsconv3_out)

        print('pool3: ', pool3.shape)

        ############################################################

        tsconv4 = Conv2D(filters=self.specs['n_latent']*8,
                        kernel_size=(1, self.specs['filter_length']),
                        strides=1,
                        padding=self.specs['padding'],
                        activation=self.specs['nonlin'],
                        kernel_initializer="he_uniform",
                        bias_initializer=Constant(0.1),
                        data_format="channels_last",
                        #data_format="channels_first",
                        kernel_regularizer=k_reg.l2(self.specs['l2']))


        tsconv4_out = tsconv4(pool3)
        print('tsconv4:',  tsconv4_out.shape)

        pool4 = TempPooling(pooling=self.specs['pooling'],
                                  pool_type="avg",
                                  stride=self.specs['stride'],
                                  padding='SAME',
                                  )(tsconv4_out)

        print('pool4: ', pool4.shape)


        fc_out = Dense(size=self.out_dim, nonlin=tf.identity)
        y_pred = fc_out(pool4)
        return y_pred
#
#

class EEGNet(BaseModel):
    """EEGNet.

    Parameters
    ----------
    specs : dict

        n_latent : int
            Number of (temporal) convolution kernrels in the first layer.
            Defaults to 8

        filter_length : int
            Length of temporal filters in the first layer.
            Defaults to 32

        stride : int
            Stride of the average polling layers. Defaults to 4.

        pooling : int
            Pooling factor of the average polling layers. Defaults to 4.

        dropout : float
            Dropout coefficient.

    References
    ----------
    [3] V.J. Lawhern, et al., EEGNet: A compact convolutional neural
    network for EEG-based brain–computer interfaces 10 J. Neural Eng.,
    15 (5) (2018), p. 056013

    [4] Original EEGNet implementation by the authors can be found at
    https://github.com/vlawhern/arl-eegmodels
    """
    def __init__(self, Dataset, specs=dict()):

        specs.setdefault('filter_length', 64)
        specs.setdefault('depth_multiplier', 2)
        specs.setdefault('n_latent', 8)
        specs.setdefault('pooling', 4)
        specs.setdefault('stride', 4)
        specs.setdefault('dropout', 0.1)
        specs.setdefault('padding', 'same')
        specs.setdefault('nonlin', 'elu')
        specs.setdefault('maxnorm_rate', 0.25)
        specs.setdefault('model_path', './')
        super(EEGNet, self).__init__(Dataset, specs)

    def build_graph(self):
        self.scope = 'eegnet8'

        inputs = tf.transpose(self.inputs,[0,3,2,1])

        dropoutType = Dropout

        block1       = Conv2D(self.specs['n_latent'],
                              (1, self.specs['filter_length']),
                              padding = self.specs['padding'],
                              input_shape = (1, self.dataset.h_params['n_ch'],
                                             self.dataset.h_params['n_t']),
                              use_bias = False)(inputs)
        block1       = BatchNormalization(axis = 1)(block1)
        #print("Batchnorm:", block1.shape)
        block1       = DepthwiseConv2D((self.dataset.h_params['n_ch'], 1),
                                       use_bias = False,
                                       depth_multiplier = self.specs['depth_multiplier'],
                                       depthwise_constraint = constraints.MaxNorm(1.))(block1)
        block1       = BatchNormalization(axis = 1)(block1)
        block1       = layers.Activation(self.specs['nonlin'])(block1)
        block1       = layers.AveragePooling2D((1, self.specs['pooling']))(block1)
        print("Block 1:", block1.shape)
        block1       = dropoutType(self.specs['dropout'])(block1)

        block2       = SeparableConv2D(self.specs['n_latent']*self.specs['depth_multiplier'], (1, self.specs['filter_length']//self.specs["pooling"]),
                                       use_bias = False, padding = self.specs['padding'])(block1)
        block2       = BatchNormalization(axis = 1)(block2)

        #print("Batchnorm 2:", block2.shape)

        block2       = layers.Activation(self.specs['nonlin'])(block2)
        block2       = layers.AveragePooling2D((1, self.specs['pooling']*2))(block2)
        block2       = dropoutType(self.specs['dropout'])(block2)
        print("Block 2:", block2.shape)

        fin_fc = Dense(size=self.out_dim, nonlin=tf.identity)
        y_pred = fin_fc(block2)

        return y_pred
<|MERGE_RESOLUTION|>--- conflicted
+++ resolved
@@ -66,26 +66,21 @@
             specified uses default hyperparameters for each implemented model.
         """
         self.specs = specs
-<<<<<<< HEAD
-
-
-        self.dataset = Dataset
-=======
->>>>>>> 039c603e
+
         self.model_path = specs['model_path']
-        
+
         if not dataset and meta:
-            self.dataset = Dataset(meta, 
-                                 train_batch=50, 
-                                 test_batch=None, 
-                                 class_subset=None, 
+            self.dataset = Dataset(meta,
+                                 train_batch=50,
+                                 test_batch=None,
+                                 class_subset=None,
                                  rebalance_classes=False
                                  )
         elif dataset:
             self.dataset = dataset
         else:
             print("Provide Dataset ot Metadata file")
-                
+
         self.input_shape = (self.dataset.h_params['n_seq'],
                             self.dataset.h_params['n_t'],
                             self.dataset.h_params['n_ch'])
@@ -230,7 +225,7 @@
                                                       min_delta=min_delta,
                                                       patience=early_stopping,
                                                       restore_best_weights=True)
-        
+
         if not eval_step:
             train_size = self.dataset.h_params['train_size']
             eval_step = train_size // self.dataset.h_params['train_batch'] + 1
@@ -247,18 +242,14 @@
         losses = []
         self.cv_losses = []
         self.cv_metrics = []
-<<<<<<< HEAD
-
-=======
-        
+
         if class_weights:
             multiplier = 1. / min(class_weights.values())
             class_weights = {k:v*multiplier for k,v in class_weights.items()}
-            
+
         else:
             class_weights = None
         print("Class weights: ", class_weights)
->>>>>>> 039c603e
         if mode == 'single_fold':
             n_folds = 1
             #self.cv_patterns = 0
@@ -269,14 +260,10 @@
                                    epochs=n_epochs, steps_per_epoch=eval_step,
                                    shuffle=True,
                                    validation_steps=self.dataset.validation_steps,
-<<<<<<< HEAD
-                                   callbacks=[stop_early], verbose=2)
-
-=======
+
                                    callbacks=[stop_early], verbose=2,
                                    class_weight=class_weights)
-            
->>>>>>> 039c603e
+
             #compute validation loss and metric
             self.v_loss, self.v_metric = self.evaluate(self.dataset.val)
             losses.append(self.v_loss)
@@ -598,7 +585,7 @@
         self.model_name = "_".join([self.scope,
                                     self.dataset.h_params['data_id']])
         self.km.save(self.model_path + self.model_name)
-        
+
         #Save results from multiple folds
         if hasattr(self, 'cv_patterns'):
             #if hasattr(self, 'cv_patterns'):
@@ -624,13 +611,7 @@
                  log=self.log,
                  cm=self.cm,
                  )
-<<<<<<< HEAD
-
-
-
-    def restore(self):
-        self.model_name = "_".join([self.scope,
-=======
+
         #Update metadata with specs and new self.dataset options
         #For LFCNN save patterns
 
@@ -638,13 +619,12 @@
         #TODO: take path, scope, and data_id as inputs.
         #TODO: build dataset from metadata
         #TODO: initialize from specs
-        
-        self.model_name = "_".join([self.scope, 
->>>>>>> 039c603e
+
+        self.model_name = "_".join([self.scope,
                                     self.dataset.h_params['data_id']])
         self.km  = tf.keras.models.load_model(self.model_path + self.model_name)
         #try:
-        
+
         if os.path.exists(self.model_path + self.model_name + "\\mneflow_patterns.npz"):
             print("Restoring from:" + self.model_path + self.model_name + "\\mneflow_patterns.npz" )
             f = np.load(self.model_path + self.model_name + "\\mneflow_patterns.npz",
@@ -668,16 +648,16 @@
         n_t = self.dataset.h_params['n_t']
         assert x.shape[-2:] == (n_t, n_ch),  "Shape mismatch! Expected {}x{}, \
             got {}x{}".format(n_t, n_ch, x.shape[-2], x.shape[-1])
-        
+
         while x.ndim < 4:
             x = np.expand_dims(x, 0)
-        
+
         out = self.km.predict(x)
         if self.dataset.h_params['target_type'] == 'int':
             out = np.argmax(out, -1)
-        
+
         return out
-    
+
     def predict(self, dataset=None):
         """Returns:
         --------
