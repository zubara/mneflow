--- conflicted
+++ resolved
@@ -259,20 +259,10 @@
 
         self.train_params = [n_epochs, eval_step, early_stopping, mode]
         rmss = defaultdict(list)
-<<<<<<< HEAD
-        
-=======
-        #metrics = []
-        #losses = []
->>>>>>> aca07841
         self.cv_losses = []
         self.cv_metrics = []
         self.cv_test_losses = []
         self.cv_test_metrics = []
-<<<<<<< HEAD
-        
-=======
->>>>>>> aca07841
 
         if class_weights:
             multiplier = 1. / min(class_weights.values())
@@ -299,18 +289,6 @@
                                    class_weight=class_weights)
 
             #compute validation loss and metric
-<<<<<<< HEAD
-            v_loss, v_metric = self.evaluate(val)
-            self.cv_losses.append(v_loss)
-            self.cv_metrics.append(v_metric)
-            
-            if len(self.dataset.h_params['test_paths']) > 0:
-                t_loss, t_metric = self.evaluate(self.dataset.h_params['test_paths'])
-                self.cv_test_losses.append(t_loss)
-                self.cv_test_metrics.append(t_metric)
-                print('TEST loss: {:.3f}, metric {:.3f}'.format(t_metric, t_loss))
-                
-=======
             v_loss, v_metric = self.evaluate(self.dataset.val)
 
             self.cv_losses.append(v_loss)
@@ -323,9 +301,6 @@
                     self.cv_test_losses.append(t_loss)
                     self.cv_test_metrics.append(t_metric)
 
-            #print("Training complete: loss: {}, Metric: {}".format(self.v_loss, self.v_metric))
-
->>>>>>> aca07841
             #compute specific metrics for classification and regresssion
             y_true, y_pred = self.predict(self.dataset.val)
             if self.dataset.h_params['target_type'] == 'float':
@@ -358,19 +333,6 @@
                                    callbacks=[stop_early], verbose=2,
                                    class_weight=class_weights)
 
-<<<<<<< HEAD
-                v_loss, v_metric = self.evaluate(val)
-                self.cv_losses.append(v_loss)
-                self.cv_metrics.append(v_metric)
-                print("Fold: {} complete".format(jj))
-                print("VALIDATION Loss: {:.4f}, Metric: {:.4f}".format(v_loss, v_metric))
-                if len(self.dataset.h_params['test_paths']) > 0:
-                    t_loss, t_metric = self.evaluate(self.dataset.h_params['test_paths'])
-                    self.cv_test_losses.append(t_loss)
-                    self.cv_test_metrics.append(t_metric)
-                    print('TEST loss: {:.3f}, metric {:.3f}'.format(t_loss, t_metric))
-=======
-
                 v_loss, v_metric = self.evaluate(val)
                 self.cv_losses.append(v_loss)
                 self.cv_metrics.append(v_metric)
@@ -380,7 +342,6 @@
                     print("Updating log: test loss: {:.4f} test metric: {:.4f}".format(t_loss, t_metric))
                     self.cv_test_losses.append(t_loss)
                     self.cv_test_metrics.append(t_metric)
->>>>>>> aca07841
 
                 y_true, y_pred = self.predict(val)
 
@@ -403,19 +364,13 @@
                 else:
                     "Not shuffling the weights for the last fold"
 
-<<<<<<< HEAD
-=======
-
                 print("Fold: {} Loss: {:.4f}, Metric: {:.4f}".format(jj, v_loss, v_metric))
 
-            #self.v_loss = np.mean(self.cv_losses)
-            #self.v_metric = np.mean(self.cv_metrics)
             metrics = self.cv_metrics
             losses = self.cv_losses
 
             print("{} with {} folds completed. Loss: {:.4f} +/- {:.4f}. Metric: {:.4f} +/- {:.4f}".format(mode, n_folds, np.mean(losses), np.std(losses), np.mean(metrics), np.std(metrics)))
 
->>>>>>> aca07841
             if self.dataset.h_params['target_type'] == 'float':
                 rms = {k:np.mean(v) for k, v in rmss.items()}
                 rms.update({k + '_std':np.std(v) for k, v in rmss.items()})
@@ -425,7 +380,6 @@
             else:
                 rms = None
 
-            #return self.cv_losses, self.cv_metrics
 
         elif mode == "loso":
             n_folds = len(self.dataset.h_params['train_paths'])
@@ -467,13 +421,8 @@
                 print("Subj: {} Loss: {:.4f}, Metric: {:.4f}".format(jj, t_loss, t_metric))
                 self.cv_losses.append(v_loss)
                 self.cv_metrics.append(v_metric)
-<<<<<<< HEAD
                 self.cv_test_losses.append(t_loss)
                 self.cv_test_metrics.append(t_metric)
-=======
-                self.cv_test_losses.append(loso_loss)
-                self.cv_test_metrics.append(loso_metric)
->>>>>>> aca07841
 
                 y_true, y_pred = self.predict(val)
                 if self.dataset.h_params['target_type'] == 'float':
@@ -504,13 +453,7 @@
             else:
                 rms = None
 
-            #self.loso_losses = losses
-            #self.loso_metrics = metrics
-<<<<<<< HEAD
-            #self.update_log(rms, prefix='loso_')
-=======
             self.update_log(rms, prefix='loso_')
->>>>>>> aca07841
 
         print("""{} with {} fold(s) completed. \n
               Loss: {:.4f} +/- {:.4f}.
@@ -568,10 +511,6 @@
         plt.xlabel('epoch')
         plt.legend(['train', 'validation'], loc='upper left')
         plt.show()
-        #plt.legend(['t_loss', 'v_loss'])
-        #plt.title(self.scope.upper())
-        #plt.xlabel('Epochs')
-        #plt.show()
 
     def _confusion_matrix(self, y_true, y_pred):
         """Compute unnormalizewd confusion matrix"""
@@ -610,13 +549,6 @@
         #dataset info
         log['data_id'] = self.dataset.h_params['data_id']
         log['data_path'] = self.dataset.h_params['savepath']
-        #log['decim'] = str(self.dataset.h_params['decim'])
-
-        # if self.dataset.class_subset:
-        #     log['class_subset'] = '-'.join(
-        #             str(self.dataset.class_subset).split(','))
-        # else:
-        #     log['class_subset'] = 'all'
 
         log['y_shape'] = np.prod(self.dataset.h_params['y_shape'])
         log['fs'] = str(self.dataset.h_params['fs'])
@@ -626,32 +558,20 @@
 
         #training paramters
         log['nepochs'], log['eval_step'], log['early_stopping'], log['mode'] = self.train_params
-
-        #v_loss, v_metric = self.evaluate(self.dataset.val)
-        #self.v_loss, self.v_perf = self.km.evaluate(self.dataset.val, steps=1, verbose=0)
         log['v_metric'] = np.mean(self.cv_metrics)
         log['v_loss'] = np.mean(self.cv_losses)
         log['cv_metrics'] = self.cv_metrics
         log['cv_losses'] = self.cv_losses
-        # if self.dataset.h_params['target_type'] == 'float':
-        #     y_true, y_pred = self.predict(self.dataset.val)
-        #     log['val_cc'], log['val_r2'], log['val_cs'], log['val_bias'], log['val_pve'] = regression_metrics(y_true, y_pred)
-        #     print("Validation set: Corr =", log['val_cc'], " R2 =", log['val_r2'])
+        
         tr_loss, tr_metric = self.evaluate(self.dataset.train)
         log['tr_metric'] = tr_metric
         log['tr_loss'] = tr_loss
 
 
         if len(self.dataset.h_params['test_paths']) > 0:
-<<<<<<< HEAD
-            #print('Test performance:')
+            print('Test performance:')
             t_loss = np.mean(self.cv_test_losses)
             t_metric = np.mean(self.cv_test_metrics)
-=======
-            print('Test performance:')
-            t_loss = np.mean(self.cv_test_losses)
-            t_metric = np.mean(self.cv_test_metrics)##= self.evaluate(self.dataset.h_params['test_paths'])
->>>>>>> aca07841
             print("Updating log: test loss: {:.4f} test metric: {:.4f}".format(t_loss, t_metric))
             if self.dataset.h_params['target_type'] == 'float':
                 y_true, y_pred = self.predict(self.dataset.h_params['test_paths'])
