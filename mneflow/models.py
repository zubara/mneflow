# -*- coding: utf-8 -*-
"""
Define mneflow.models.Model parent class and the implemented models as
its subclasses. Implemented models inherit basic methods from the
parent class.

@author: Ivan Zubarev, ivan.zubarev@aalto.fi
"""

#TODO: update vizualizations

import tensorflow as tf

import numpy as np
import pickle


from mne import channels, evoked, create_info, Info
from mne.filter import filter_data

from scipy.signal import freqz, welch
from scipy.stats import spearmanr

from matplotlib import pyplot as plt
from matplotlib import patches as ptch
from matplotlib import collections
from mpl_toolkits.axes_grid1 import make_axes_locatable

from .layers import LFTConv, VARConv, DeMixing, Dense, TempPooling, InvCov
from tensorflow.keras.layers import SeparableConv2D, Conv2D, DepthwiseConv2D
from tensorflow.keras.layers import Flatten, Dropout, BatchNormalization
from tensorflow.keras.initializers import Constant

from .layers import LSTM
from tensorflow.keras import regularizers as k_reg, constraints, layers
import keras.backend as K
import csv
import os
from .data import Dataset
from .utils import regression_metrics, _onehot
from collections import defaultdict
<<<<<<< HEAD
from typing import Optional
=======
from enum import Enum
>>>>>>> 4f628338

def uniquify(seq):
    un = []
    [un.append(i) for i in seq if not un.count(i)]
    return un


# ----- Base model -----
#@tf.keras.utils.register_keras_serializable(package="mmneflow")
class BaseModel():
    """Parent class for all MNEflow models.

    Provides fast and memory-efficient data handling and simplified API.
    Custom models can be built by overriding _build_graph and
    _set_optimizer methods.
    """

    def __init__(self, dataset=None, meta=None):
        """
        Parameters
        -----------
        Dataset : mneflow.Dataset
            `Dataset` object.

        specs : dict
            Dictionary of model-specific hyperparameters. Must include
            at least `model_path` - path for saving a trained model
            See `Model` subclass definitions for details. Unless otherwise
            specified uses default hyperparameters for each implemented model.
        """
        self.specs = meta.model_specs
        self.meta = meta
        self.model_path = os.path.join(meta.data['path'], 'models')
        if not os.path.exists(self.model_path):
            os.mkdir(self.model_path)            
        

        if not dataset and meta:
            self.dataset = Dataset(meta,
                                 **meta.data
                                 )
        elif dataset:
            self.dataset = dataset
        else:
            print("Provide Dataset ot Metadata file")

        self.input_shape = (self.dataset.h_params['n_seq'],
                            self.dataset.h_params['n_t'],
                            self.dataset.h_params['n_ch'])
        self.y_shape = self.dataset.y_shape
        self.out_dim = np.prod(self.y_shape)


        self.inputs = layers.Input(shape=(self.input_shape))
        self.rate = self.specs.setdefault('dropout', 0.0)
        #self.l1 = l1
        #self.optimizer = Optimizer
        self.trained = False
        self.y_pred = self.build_graph()
        self.log = dict()
        self.cm = np.zeros([self.y_shape[-1], self.y_shape[-1]])
        self.cv_patterns = defaultdict(dict)
        if not hasattr(self, 'scope'):
            self.scope = 'basemodel'


    # @classmethod
    # def from_config(cls, config):
    #     return cls(**config)

    # def get_config(self):
    #     config = {
    #         "fc": self.fc
    #     }
    #     return config



    def build(self, optimizer="adam", loss=None, metrics=None, mapping=None,
              learn_rate=3e-4):
        """Compile a model.

        Parameters
        ----------
        optimizer : str, tf.optimizers.Optimizer
            Deafults to "adam"

        loss : str, tf.keras.losses.Loss
            Defaults to MSE in target_type is "float" and
            "softmax_crossentropy" if "target_type" is int

        metrics : str, tf.keras.metrics.Metric
            Defaults to RMSE in target_type is "float" and
                "categorical_accuracy" if "target_type" is int

        learn_rate : float
            Learning rate, defaults to 3e-4

        mapping : str

        """
        # Initialize computational graph
        if mapping:
            map_fun = tf.keras.activations.get(mapping)
            self.y_pred= map_fun(self.y_pred)

        self.km = tf.keras.Model(inputs=self.inputs, outputs=self.y_pred)

        self.params = {"optimizer": tf.optimizers.get(optimizer).from_config(
            {"learning_rate":learn_rate})}

        if loss:
            self.params["loss"] = tf.keras.losses.get(loss)

        if metrics:
            if not isinstance(metrics, list):
                metrics = [metrics]
            self.params["metrics"] = [tf.keras.metrics.get(metric) for metric in metrics]

        self.specs.setdefault('model_path', self.dataset.h_params['path'])
        self.specs.setdefault('unitnorm_scope', [])
       # Initialize optimizer
        if self.dataset.h_params["target_type"] in ['float', 'signal']:
            self.params.setdefault("loss", tf.keras.losses.MeanSquaredError(name='MSE'))
            self.params.setdefault("metrics", tf.keras.metrics.RootMeanSquaredError(name="RMSE"))

        elif self.dataset.h_params["target_type"] in ['int']:
            #self.params.setdefault("loss", tf.nn.softmax_cross_entropy_with_logits)
            self.params.setdefault("loss", [tf.keras.losses.CategoricalCrossentropy(from_logits=True,
                                                                                   name='cce')])
            self.params.setdefault("metrics", [tf.keras.metrics.CategoricalAccuracy(name="cat_ACC")])

        #print(params)
        self.km.compile(optimizer=self.params["optimizer"],
                        loss=self.params["loss"],
                        metrics=self.params["metrics"])


        print('Input shape:', self.input_shape)
        print('y_pred:', self.y_pred.shape)

#       TODO: saver
#        self.saver = tf.train.Saver(max_to_keep=1)

        print('Initialization complete!')

    def build_graph(self):
        """Build computational graph using defined placeholder self.X
        as input.

        Can be overriden in a sub-class for customized architecture.

        Returns
        --------
        y_pred : tf.Tensor
            Output of the forward pass of the computational graph.
            Prediction of the target variable.
        """



        flat = Flatten()(self.inputs)
        self.fc = Dense(size=self.out_dim, nonlin=tf.identity,
                        specs=self.specs)
        y_pred = self.fc(flat)
        #y_pred = fc_1
        #print("Built graph: y_shape", y_pred.shape)
        return y_pred


    def train(self, n_epochs=10, eval_step=None, min_delta=1e-6,
              early_stopping=3, mode='single_fold', prune_weights=False,
              collect_patterns = False, class_weights = None) :

        """
        Train a model

        Parameters
        -----------

        n_epochs : int
            Maximum number of training eopchs.

        eval_step : int, None
            iterations per epoch. If None each epoch passes the training set
            exactly once

        early_stopping : int
            Patience parameter for early stopping. Specifies the number
            of epochs's during which validation cost is allowed to
            rise before training stops.

        min_delta : float, optional
            Convergence threshold for validation cost during training.
            Defaults to 1e-6.

        mode : str, optional
            can be 'single_fold', 'cv', 'loso'. Defaults to 'single_fold'

        collect_patterns : bool
            Whether to compute and store patterns after training each fold.

        class_weights : None, dict
            Whether to apply cutom wegihts fro each class
        """

        
        if not eval_step:
            train_size = self.dataset.h_params['train_size']
            eval_step = train_size // self.dataset.h_params['train_batch'] + 1

        # if val_batch:
        #     val_size = self.dataset.h_params['val_size']
        #     self.validation_steps = max(1, val_size // val_batch)
        # else:
        #     self.validation_steps = 1
        
        self.train_params = dict(n_epochs=n_epochs, 
                                 eval_step=eval_step, 
                                 early_stopping=early_stopping, 
                                 mode=mode)
        self.meta.update(train_params=self.train_params)
        stop_early = tf.keras.callbacks.EarlyStopping(monitor='val_loss',
                                                      min_delta=min_delta,
                                                      patience=self.meta.train_params['early_stopping'],
                                                      restore_best_weights=True)
        rmss = defaultdict(list)
        self.cv_losses = []
        self.cv_metrics = []
        self.cv_test_losses = []
        self.cv_test_metrics = []

        if class_weights:
            multiplier = 1. / min(class_weights.values())
            class_weights = {k:v*multiplier for k,v in class_weights.items()}

        else:
            class_weights = None
        print("Class weights: ", class_weights)
        if mode == 'single_fold':
            n_folds = 1
            #self.cv_patterns = 0
            train, val = self.dataset._build_dataset(self.dataset.h_params['train_paths'],
                                               train_batch=self.dataset.training_batch,
                                               test_batch=self.dataset.validation_batch,
                                               split=True, val_fold_ind=0)

            self.t_hist = self.km.fit(train,
                                   validation_data=val,
                                   epochs=self.meta.train_params['n_epochs'], 
                                   steps_per_epoch=self.meta.train_params['eval_step'],
                                   shuffle=True,
                                   validation_steps=self.dataset.validation_steps,

                                   callbacks=[stop_early], verbose=2,
                                   class_weight=class_weights)

            #compute validation loss and metric
            v_loss, v_metric = self.evaluate(self.dataset.val)

            self.cv_losses.append(v_loss)
            self.cv_metrics.append(v_metric)

            if len(self.dataset.h_params['test_paths']):
                    print('Test performance:')
                    t_loss, t_metric = self.evaluate(self.dataset.h_params['test_paths'])
                    print("Updating log: test loss: {:.4f} test metric: {:.4f}".format(t_loss, t_metric))
                    self.cv_test_losses.append(t_loss)
                    self.cv_test_metrics.append(t_metric)

            #compute specific metrics for classification and regresssion
            y_true, y_pred = self.predict(self.dataset.val)
            if self.dataset.h_params['target_type'] == 'float':
                rms = regression_metrics(y_true, y_pred)
                print("Validation set: Corr =", rms['cc'], " R2 =", rms['r2'])
            else:
                rms = None
                self.cm += self._confusion_matrix(y_true, y_pred)

            if collect_patterns and self.scope == 'lfcnn':
                self.collect_patterns(fold=0, n_folds=n_folds, n_comp=int(collect_patterns))

        elif mode == 'cv':

            n_folds = len(self.dataset.h_params['folds'][0])
            print("Running cross-validation with {} folds".format(n_folds))


            for jj in range(n_folds):
                print("fold:", jj)
                train, val = self.dataset._build_dataset(self.dataset.h_params['train_paths'],
                                                   train_batch=self.dataset.training_batch,
                                                   test_batch=self.dataset.validation_batch,
                                                   split=True, val_fold_ind=jj)
                self.t_hist = self.km.fit(train,
                                   validation_data=val,
                                   epochs=self.meta.train_params['n_epochs'], 
                                   steps_per_epoch=self.meta.train_params['eval_step'],
                                   shuffle=True,
                                   validation_steps=self.dataset.validation_steps,
                                   callbacks=[stop_early], verbose=2,
                                   class_weight=class_weights)

                v_loss, v_metric = self.evaluate(val)
                self.cv_losses.append(v_loss)
                self.cv_metrics.append(v_metric)
                if len(self.dataset.h_params['test_paths']):
                    print('Test performance:')
                    t_loss, t_metric = self.evaluate(self.dataset.h_params['test_paths'])
                    print("Updating log: test loss: {:.4f} test metric: {:.4f}".format(t_loss, t_metric))
                    self.cv_test_losses.append(t_loss)
                    self.cv_test_metrics.append(t_metric)

                y_true, y_pred = self.predict(val)

                if self.dataset.h_params['target_type'] == 'float':
                    rms = regression_metrics(y_true, y_pred)
                    for k,v in rms.items():
                        rmss[k].append(v)
                    print("Validation set: Corr =", rms['cc'], " R2 =", rms['r2'])
                else:
                    self.cm += self._confusion_matrix(y_true, y_pred)
                    rms = None

                if collect_patterns and self.scope == 'lfcnn':
                    self.collect_patterns(fold=jj, n_folds=n_folds,
                                          n_comp=int(collect_patterns))


                if jj < n_folds - 1:
                    self.shuffle_weights()
                else:
                    "Not shuffling the weights for the last fold"

                print("Fold: {} Loss: {:.4f}, Metric: {:.4f}".format(jj, v_loss, v_metric))

            metrics = self.cv_metrics
            losses = self.cv_losses

            print("{} with {} folds completed. Loss: {:.4f} +/- {:.4f}. Metric: {:.4f} +/- {:.4f}".format(mode, n_folds, np.mean(losses), np.std(losses), np.mean(metrics), np.std(metrics)))

            if self.dataset.h_params['target_type'] == 'float':
                rms = {k:np.mean(v) for k, v in rmss.items()}
                rms.update({k + '_std':np.std(v) for k, v in rmss.items()})
                print("Validation set: Corr : {:.3f} +/- {:.3f}. \
                      R^2: {:.3f} +/- {:.3f}".format(
                      rms['cc'], rms['cc_std'], rms['r2'], rms['r2_std']))
            else:
                rms = None


        elif mode == "loso":
            n_folds = len(self.dataset.h_params['train_paths'])
            print("Running leave-one-subject-out CV with {} subject".format(n_folds))

            for jj in range(n_folds):
                print("fold:", jj)

                test_subj = self.dataset.h_params['train_paths'][jj]
                train_subjs = self.dataset.h_params['train_paths'].copy()
                train_subjs.pop(jj)

                print(train_subjs)
                print('***')
                print(test_subj)

                train, val = self.dataset._build_dataset(train_subjs,
                                                   train_batch=self.dataset.training_batch,
                                                   test_batch=self.dataset.validation_batch,
                                                   split=True, val_fold_ind=0)


                self.t_hist = self.km.fit(train,
                                   validation_data=val,
                                   epochs=self.meta.train_params['n_epochs'], 
                                   steps_per_epoch=self.meta.train_params['eval_step'],
                                   shuffle=True,
                                   validation_steps=self.dataset.validation_steps,
                                   callbacks=[stop_early], verbose=2,
                                   class_weight=class_weights)


                test = self.dataset._build_dataset(test_subj,
                                                   test_batch=None,
                                                   split=False)

                v_loss, v_metric = self.evaluate(val)
                t_loss, t_metric = self.evaluate(test)

                print("Subj: {} Loss: {:.4f}, Metric: {:.4f}".format(jj, t_loss, t_metric))
                self.cv_losses.append(v_loss)
                self.cv_metrics.append(v_metric)
                self.cv_test_losses.append(t_loss)
                self.cv_test_metrics.append(t_metric)

                y_true, y_pred = self.predict(val)
                if self.dataset.h_params['target_type'] == 'float':
                    y_true, y_pred = self.predict(val)
                    rms = regression_metrics(y_true, y_pred)
                    for k,v in rms.items():
                        rmss[k].append(v)
                    print("Validation set: Corr =", rms['cc'], " R2 =", rms['r2'])
                else:
                    self.cm += self._confusion_matrix(y_true, y_pred)
                    rms = None

                if collect_patterns and self.scope == 'lfcnn':
                    self.collect_patterns(fold=jj, n_folds=n_folds,
                                          n_comp=int(collect_patterns))

                if jj < n_folds -1:
                    self.shuffle_weights()
                else:
                    "Not shuffling the weights for the last fold"

            if self.dataset.h_params['target_type'] == 'float':
                rms = {k:np.mean(v) for k, v in rmss.items()}
                rms.update({k + '_std':np.std(v) for k, v in rmss.items()})
                print("Validation set: Corr : {:.3f} +/- {:.3f}. \
                      R^2: {:.3f} +/- {:.3f}".format(
                      rms['cc'], rms['cc_std'], rms['r2'], rms['r2_std']))
            else:
                rms = None

            self.update_log(rms, prefix='loso_')

        print("""{} with {} fold(s) completed. \n
              Loss: {:.4f} +/- {:.4f}.
              Metric: {:.4f} +/- {:.4f}"""
              .format(mode, n_folds,
                      np.mean(self.cv_losses), np.std(self.cv_losses),
                      np.mean(self.cv_metrics), np.std(self.cv_metrics)))
        self.update_log(rms=rms, prefix=mode)
        #return self.cv_losses, self.cv_metrics


    def prune_weights(self, increase_regularization=3.):
        stop_early = tf.keras.callbacks.EarlyStopping(monitor='val_loss',
                                                      min_delta=1e-6,
                                                      patience=10,
                                                      restore_best_weights=True)
        self.rate = 0
        self.specs["l1_lambda"] *= increase_regularization
        self.specs["l2_lambda"] *= increase_regularization
        print('Pruning weights')
        self.t_hist_p = self.km.fit(self.dataset.train,
                               validation_data=self.dataset.val,
                               epochs=30, steps_per_epoch=self.meta.train_params['eval_step'],
                               shuffle=True,
                               validation_steps=self.dataset.validation_steps,
                               callbacks=[stop_early], verbose=2)

    def shuffle_weights(self):
        print("Re-shuffling weights between folds")
        weights = self.km.get_weights()
        weights = [np.random.permutation(w.flat).reshape(w.shape) for w in weights]
        #weights = [np.random.randn(*w.shape) for w in weights]
        # Faster, but less random: only permutes along the first dimension
        # weights = [np.random.permutation(w) for w in weights]
        self.km.set_weights(weights)


    # def reinitialize_weights(self):
    #     session = K.get_session()
    #     print("Re-initializing weights")
    #     for layer in self.km.layers: 
    #         if hasattr(layer, 'kernel_initializer'):
    #             layer.kernel.initializer.run(session=session)
    #         if hasattr(layer, 'bias_initializer'):
    #             layer.bias.initializer.run(session=session)
                

    def plot_hist(self):
        """Plot loss history during training."""
        # "Loss"
        plt.plot(self.t_hist.history['loss'])
        plt.plot(self.t_hist.history['val_loss'])
        plt.title('model loss')
        plt.ylabel('loss')
        plt.xlabel('epoch')
        plt.legend(['train', 'validation'], loc='upper left')
        plt.show()

    def _confusion_matrix(self, y_true, y_pred):
        """Compute unnormalizewd confusion matrix"""
        y_p = _onehot(np.argmax(y_pred,1), n_classes=self.y_shape[-1])
        cm = np.dot(y_p.T, y_true)
        return cm

#    def load(self):
#        """Loads a pretrained model.
#
#        To load a specific model the model object should be initialized
#        using the corresponding metadata and computational graph.
#        """
#        self.saver.restore(self.sess,
#                           ''.join([self.model_path, self.scope, '-',
#                                    self.dataset.h_params['data_id']]))
#
#        self.v_acc = self.sess.run([self.accuracy],
#                                   feed_dict={self.handle: self.val_handle,
#                                              self.rate: 0.})
#        self.trained = True



    def update_log(self, rms=None, prefix=''):
        """Logs experiment to self.model_path + self.scope + '_log.csv'.

        If the file exists, appends a line to the existing file.
        """
        appending = os.path.exists(self.model_path + self.scope + '_log.csv')

        log = dict()
        if rms:
            log.update({prefix+k:v for k,v in rms.items()})

        #dataset info
        log['data_id'] = self.dataset.h_params['data_id']
        log['data_path'] = self.dataset.h_params['data_path']

        log['y_shape'] = np.prod(self.dataset.h_params['y_shape'])
        log['fs'] = str(self.dataset.h_params['fs'])

        #architecture and regularization
        log.update(self.specs)

        #training paramters
        log['n_epochs'] = self.train_params['n_epochs']
        log['eval_step'] = self.train_params['eval_step']
        log['early_stopping'] = self.train_params['early_stopping']
        log['mode'] = self.train_params['mode']
        
        log['v_metric'] = np.mean(self.cv_metrics)
        log['v_loss'] = np.mean(self.cv_losses)
        log['cv_metrics'] = self.cv_metrics
        log['cv_losses'] = self.cv_losses
        
        tr_loss, tr_metric = self.evaluate(self.dataset.train)
        log['tr_metric'] = tr_metric
        log['tr_loss'] = tr_loss


        if len(self.dataset.h_params['test_paths']) > 0:
            print('Test performance:')
            t_loss = np.mean(self.cv_test_losses)
            t_metric = np.mean(self.cv_test_metrics)
            print("Updating log: test loss: {:.4f} test metric: {:.4f}".format(t_loss, t_metric))
            if self.dataset.h_params['target_type'] == 'float':
                y_true, y_pred = self.predict(self.dataset.h_params['test_paths'])
                rms_test = regression_metrics(y_true, y_pred)
                print("Test set: Corr =", rms_test['cc'], "R2 =", rms_test['r2'])
                log.update({'test_'+k:v for k,v in rms_test.items()})
            log['test_metric'] = t_metric
            log['test_loss'] = t_loss
            log['test_metrics'] = self.cv_test_metrics
            log['test_losses'] = self.cv_test_losses

        else:
            log['test_metric'] = "NA"
            log['test_loss'] = "NA"
            log['test_metrics'] = "NA"
            log['test_losses'] = "NA"

        self.log.update(log)

        with open(self.model_path + self.scope + '_log.csv', 'a+', newline='') as csv_file:
            writer = csv.DictWriter(csv_file, fieldnames=self.log.keys())
            if not appending:
                writer.writeheader()
            writer.writerow(self.log)
            print("Saving to: ",  self.model_path + self.scope + '_log.csv')

    def save(self):
        """
        Saves the model and (optionally, patterns, confusion matrices)
        """
        
        
        #Update and save meta file
        self.meta.update(data=self.dataset.h_params,
                         model_specs=self.specs,
                         train_params=self.train_params,
                         patterns=self.cv_patterns)
        with open(self.meta.data['path'] + self.meta.data['data_id'] + '_meta.pkl', 'wb') as f:
            pickle.dump(self.meta, f)
        
        model_name = "_".join([self.scope,
                               self.dataset.h_params['data_id']])
        #self.specs['model_name'] = model_name

        #save the model
        self.km.save(self.meta.data['path'] + model_name)
        

        # #Save results from multiple folds
        # if hasattr(self, 'cv_patterns'):
        #     #if hasattr(self, 'cv_patterns'):
        #     print("Saving patterns to: " + self.model_path + self.model_name + "\\mneflow_patterns.npz" )
        #     np.savez(self.model_path + self.model_name + "\\mneflow_patterns.npz",
        #              cv_patterns=self.cv_patterns,
        #              specs=self.specs,
        #              meta=self.dataset.h_params,
        #              log=self.log,
        #              cm=self.cm,
        #              )

        #Update metadata with specs and new self.dataset options
        #For LFCNN save patterns

    # def restore(self, meta):
    #     #TODO: take path, scope, and data_id as inputs.
    #     #TODO: build dataset from metadata
    #     #TODO: initialize from specs

    #     self.model_name = "_".join([self.scope,
    #                                 self.dataset.h_params['data_id']])
    #     self.km  = tf.keras.models.load_model(self.model_path + self.model_name)
    #     #try:

    #     if os.path.exists(self.model_path + self.model_name + "\\mneflow_patterns.npz"):
    #         print("Restoring from:" + self.model_path + self.model_name + "\\mneflow_patterns.npz" )
    #         f = np.load(self.model_path + self.model_name + "\\mneflow_patterns.npz",
    #                     allow_pickle=True)
    #         self.cv_patterns = f["cv_patterns"]#.item()
    #         self.specs = f["specs"]#.item()
    #         self.meta = f["meta"]#.item()
    #         self.log = f["log"]#.item()
    #         self.cm = f["cm"]

    def predict_sample(self, x):
        n_ch = self.dataset.h_params['n_ch']
        n_t = self.dataset.h_params['n_t']
        assert x.shape[-2:] == (n_t, n_ch),  "Shape mismatch! Expected {}x{}, \
            got {}x{}".format(n_t, n_ch, x.shape[-2], x.shape[-1])

        while x.ndim < 4:
            x = np.expand_dims(x, 0)

        out = self.km.predict(x)
        if self.dataset.h_params['target_type'] == 'int':
            out = np.argmax(out, -1)

        return out

    def predict(self, dataset=None):
        """Returns:
        --------
        y_true : np.array
                ground truth labels taken from the dataset

        y_pred : np.array
                model predictions
        """
        if not dataset:
            print("No dataset specified using validation dataset (Default)")
            dataset = self.dataset.val
        elif isinstance(dataset, str) or isinstance(dataset, (list, tuple)):
            dataset = self.dataset._build_dataset(dataset,
                                                 split=False,
                                                 test_batch=None,
                                                 repeat=False)
        elif not isinstance(dataset, tf.data.Dataset):
            print("Specify dataset")
            return None, None

        X = []
        y = []

        for row in dataset.take(1):
            X.append(row[0])
            y.append(row[1])

        y_pred = self.km.predict(np.concatenate(X))
        y_true = np.concatenate(y)

        #y_true = y_true.numpy()
        return y_true, y_pred

    def evaluate(self, dataset=False):
        """
        Returns:
        --------
        losses : list
                model loss on a specified dataset

        metrics : np.array
                metrics evaluated on a specified dataset
        """

        if not dataset:
            print("No dataset specified using validation dataset (Default)")
            dataset = self.dataset.val
        elif isinstance(dataset, str) or isinstance(dataset, (list, tuple)):
            dataset = self.dataset._build_dataset(dataset,
                                             split=False,
                                             test_batch=None,
                                             repeat=True)
        elif not isinstance(dataset, tf.data.Dataset):
            print("Specify dataset")
            return None, None

        losses, metrics = self.km.evaluate(dataset,
                                           steps=self.dataset.validation_steps,
                                           verbose=0)
        return  losses, metrics

    def plot_confusion_matrix(self, cm=None,
                              classes=None,
                              normalize=False,
                              title=None,
                              cmap=plt.cm.Blues):
        """
        This function prints and plots the confusion matrix.
        Normalization can be applied by setting `normalize=True`.
        """
        if not title:
            if normalize:
                title = 'Normalized confusion matrix'
            else:
                title = 'Confusion matrix, without normalization'

        # Compute confusion matrix
        if not np.any(cm):
            cm = self.cm
        # Only use the labels that appear in the data
        #classes = classes[unique_labels(y_true, y_pred)]
        if not classes:
            classes = [' '.join(["Class", str(i)]) for i in range(cm.shape[0])]
        if normalize:
            cm = cm.astype('float') / cm.sum(axis=1)[:, np.newaxis]
            print("Normalized confusion matrix")
        else:
            print('Confusion matrix, without normalization')

        #print(cm)
        fig, ax = plt.subplots()
        im = ax.imshow(cm, interpolation='nearest', cmap=cmap)
        ax.figure.colorbar(im, ax=ax)
        # We want to show all ticks...
        ax.set(xticks=np.arange(cm.shape[1]),
               yticks=np.arange(cm.shape[0]),
               # ... and label them with the respective list entries
               xticklabels=classes, yticklabels=classes,
               title=title,
               ylabel='Predicted label',
               xlabel='True label')

        # Rotate the tick labels and set their alignment.
        plt.setp(ax.get_xticklabels(), rotation=45, ha="right",
                 rotation_mode="anchor")

        # Loop over data dimensions and create text annotations.
        fmt = '.2f' if normalize else '.0f'
        thresh = cm.max() / 2.
        for i in range(cm.shape[0]):
            for j in range(cm.shape[1]):
                #if i == j:
                ax.text(j, i, format(cm[i, j], fmt),
                            ha="center", va="center",
                            color="white" if cm[i, j] > thresh else "black")
        fig.tight_layout()
        fig.show()
        return fig



class LFCNN(BaseModel):
    """LF-CNN. Includes basic parameter interpretation options.

    For details see [1].
    References
    ----------
        [1] I. Zubarev, et al., Adaptive neural network classifier for
        decoding MEG signals. Neuroimage. (2019) May 4;197:425-434
    """
    def __init__(self, dataset=None, meta=None):
        """

        Parameters
        ----------
        Dataset : mneflow.Dataset

        specs : dict
                dictionary of model hyperparameters {

        n_latent : int
            Number of latent components.
            Defaults to 32.

        nonlin : callable
            Activation function of the temporal convolution layer.
            Defaults to tf.nn.relu

        filter_length : int
            Length of spatio-temporal kernels in the temporal
            convolution layer. Defaults to 7.

        pooling : int
            Pooling factor of the max pooling layer. Defaults to 2

        pool_type : str {'avg', 'max'}
            Type of pooling operation. Defaults to 'max'.

        padding : str {'SAME', 'FULL', 'VALID'}
            Convolution padding. Defaults to 'SAME'.}

        stride : int
        Stride of the max pooling layer. Defaults to 1.
        """
        self.scope = 'lfcnn'
        #specs = meta.model_specs
        meta.model_specs.setdefault('filter_length', 7)
        meta.model_specs.setdefault('n_latent', 32)
        meta.model_specs.setdefault('pooling', 2)
        meta.model_specs.setdefault('stride', 2)
        meta.model_specs.setdefault('padding', 'SAME')
        meta.model_specs.setdefault('pool_type', 'max')
        meta.model_specs.setdefault('nonlin', tf.nn.relu)
        meta.model_specs.setdefault('l1_lambda', 0.)
        meta.model_specs.setdefault('l2_lambda', 0.)
        meta.model_specs.setdefault('l1_scope', ['fc', 'demix', 'lf_conv'])
        meta.model_specs.setdefault('l2_scope', [])
        meta.model_specs.setdefault('unitnorm_scope', [])
        meta.model_specs['scope'] = self.scope
        #specs.setdefault('model_path',  self.dataset.h_params['save_path'])
        super(LFCNN, self).__init__(dataset, meta)



    def build_graph(self):
        """Build computational graph using defined placeholder `self.X`
        as input.

        Returns
        --------
        y_pred : tf.Tensor
            Output of the forward pass of the computational graph.
            Prediction of the target variable.
        """
        self.dmx = DeMixing(size=self.specs['n_latent'], nonlin=tf.identity,
                            axis=3, specs=self.specs)
        self.dmx_out = self.dmx(self.inputs)

        self.tconv = LFTConv(size=self.specs['n_latent'],
                             nonlin=self.specs['nonlin'],
                             filter_length=self.specs['filter_length'],
                             padding=self.specs['padding'],
                             specs=self.specs
                             )
        self.tconv_out = self.tconv(self.dmx_out)

        self.pool = TempPooling(pooling=self.specs['pooling'],
                                  pool_type=self.specs['pool_type'],
                                  stride=self.specs['stride'],
                                  padding='SAME',#self.specs['padding']
                                  )
        self.pooled = self.pool(self.tconv_out)

        self.dropout = Dropout(self.specs['dropout'],
                          noise_shape=None)(self.pooled)

        self.fin_fc = Dense(size=self.out_dim, nonlin=tf.identity,
                            specs=self.specs)

        y_pred = self.fin_fc(self.dropout)

        return y_pred

    def build_encoder(self):
        """Build computational graph for an interpretable Generator

        Returns
        --------
        y_pred : tf.Tensor
            Output of the forward pass of the computational graph.
            Prediction of the target variable.
        """
        self.km.trainable = False
        print("Freezing the decoder")
        #((rows - 1) * strides[0] + kernel_size[0] - 2 * padding[0] + output_padding[0])
        if self.dataset.h_params['n_t']%self.specs['stride'] == 0:
            padding=None
        elif self.dataset.h_params['n_t']%self.specs['stride'] - 1 >= 1:
            padding = (self.dataset.h_params['n_t']%self.specs['stride'] - 1, 0)
        else :
            padding = ((self.dataset.h_params['n_t'] - 1)%self.specs['stride'] , 0)


        print(padding)


        #start with the output of decoder
        #elf.enc_inputs = layers.Input(self.y_shape)
        self.enc_fc = Dense(size=self.fin_fc.w.shape[0], nonlin=tf.identity,
                            specs=self.specs)
        enc_tconv_activations =  self.enc_fc(self.y_pred)
        enc_tconv_activations_r = tf.reshape(enc_tconv_activations,
                                             [-1, 1, self.pooled.shape[-2],
                                             self.specs['n_latent']])
        print(enc_tconv_activations_r.shape)
        enc_dropout = Dropout(self.specs['dropout'],
                          noise_shape=None)(enc_tconv_activations_r)
        #upool and apply transposed depthwise convolution
        # self.enc_tconv_trans = LFTConvTranspose1(filters=self.tconv.filters,
        #                                    kernel_size= self.specs['filter_length'],
        #                                    stride=self.specs['stride'],
        #                                    output_padding=n_padding)
        #n_padding
        self.enc_tconv_trans=tf.keras.layers.Conv2DTranspose(
            filters=1,
            kernel_size=(self.specs['filter_length'], self.specs['n_latent']),
            strides=(self.specs['stride'], 1),
            padding='same',
            output_padding=padding,
            data_format='channels_first',
            dilation_rate=(1, 1),
            activation=None,
            use_bias=False,
            kernel_initializer='glorot_uniform',
            bias_initializer='zeros',
            kernel_regularizer=tf.keras.regularizers.l1(self.specs['l1_lambda']),
            bias_regularizer=None,
            activity_regularizer=None,
            kernel_constraint=tf.keras.constraints.UnitNorm(axis=0),
            bias_constraint=None,
        )


        enc_deconv = self.enc_tconv_trans(enc_dropout)
        #enc_deconv = tf.transpose(enc_deconv, perm=[0,3,1,2])
        print("Enc_deconv:", enc_deconv.shape)

        self.de_dmx = DeMixing(size=self.dataset.h_params['n_ch'], nonlin=tf.identity,
                            axis=3, specs=self.specs)

        self.X_pred = self.de_dmx(enc_deconv)
        print(self.X_pred.shape)
        self.km_enc = tf.keras.Model(inputs=self.inputs, outputs=self.X_pred)

        self.params['enc_loss'] = [tf.keras.losses.MAE]#tf.reduce_mean((self.X_pred - self.inputs)**2)
        #self.params['enc_metrics'] = tf.keras.metrics.RootMeanSquaredError(name="RMSE")


        #print(params)
        self.km_enc.compile(optimizer=tf.keras.optimizers.legacy.Adam(),
                        loss=self.params['enc_loss'])

    def compute_enc_patterns(self, inputs=None):
        """

        """
        if not np.any(inputs):
            print('Using fake inputs')
            inputs = np.identity(self.out_dim)
        pooled = tf.reshape(self.enc_fc(inputs),
                   [self.out_dim,
                    1,
                    self.pooled.shape[-2],
                    self.specs['n_latent']])
        unpooled_wfs = self.enc_tconv_trans(pooled)
        patterns = self.de_dmx(unpooled_wfs)

        return np.squeeze(patterns), unpooled_wfs

    def train_encoder(self, n_epochs, eval_step=None, min_delta=1e-6,
              early_stopping=3, collect_patterns=False):
        dataset_train = self.dataset.train.map(lambda x, y : (x, x))
        dataset_val = self.dataset.val.map(lambda x, y : (x, x))
        stop_early = tf.keras.callbacks.EarlyStopping(monitor='val_loss',
                                                      min_delta=min_delta,
                                                      patience=early_stopping,
                                                      restore_best_weights=True)
        self.t_hist = self.km_enc.fit(dataset_train,
                                   validation_data=dataset_val,
                                   epochs=n_epochs, steps_per_epoch=eval_step,
                                   shuffle=True,
                                   validation_steps=self.dataset.validation_steps,
                                   callbacks=[stop_early], verbose=2,
                                   #class_weight=class_weights
                                   )

    def get_config(self):
            # Do not call super.get_config!
            # This gave an error for me.
            config = {
                "dmx": self.dmx,
                "dmx_out": self.dmx_out,
                "tocnv": self.tconv,
                "tconv_out": self.tconv_out,
                "pool": self.pool,
                "pooled": self.pooled,
                "dropout": self.dropout,
                "fin_fc": self.fin_fc
            }
            return config

    def _get_class_conditional_spatial_covariance(self, X, y):
        """Compute spatial class-conditional covariance matrix from the dataset

        Parameters:
        -----------
        dataset : tf.data.Dataset

        Returns : dcov [y_shape, n_ch, n_ch]

        """

        dcovs = []
        dcovs_n = []
        for class_y in range(self.out_dim):
            class_ind = tf.squeeze(tf.where(tf.argmax(y, 1)==class_y))#[0]
            xs = np.squeeze(X.numpy()[class_ind, ...])
            #xs -= np.mean(xs, axis=-2, keepdims=True)
            ddof_s = xs.shape[0]*self.dataset.h_params['n_t'] - 1
            cov_s = np.einsum('ijk, ijl -> kl', xs, xs) / ddof_s

            anti_class_ind = tf.squeeze(tf.where(tf.argmax(y, 1)!=class_y))#[0]
            xn = np.squeeze(X.numpy()[anti_class_ind, ...])
            ddof_n = xn.shape[0]*self.dataset.h_params['n_t'] - 1
            cov_n = np.einsum('ijk, ijl -> kl', xn, xn) / ddof_n

            dcovs.append(cov_s) #  - cov_n
            dcovs_n.append(cov_n)
        return np.array(dcovs), np.array(dcovs_n)


    def patterns_cov_xx(self, y, weights, activations, dcov):
        """
        X - [i,...,m]
        y - [i,...,j] - used for cov[y]
        w - [k,...,j]
        Sx - [k,...,mj]"""
        x_shape = list(activations['tconv'].shape)
        y_shape = list(y.shape)
        #out_shape = x_shape[1:] + y_shape[1:]
        #print(x_shape, y_shape, weights['out_weights'].shape)
        ddof = activations['tconv'].shape[0] - 1
        X = np.reshape(activations['tconv'], [activations['tconv'].shape[0], -1])
        y = np.reshape(y, [y.shape[0], -1])

        w = np.reshape(weights['out_weights'], [-1, weights['out_weights'].shape[-1]])
        assert(X.shape[-1] == w.shape[0]), 'Shape mismatch X:{} w:{}'.format(X.shape, w.shape)
        assert(y.shape[-1] == w.shape[1]), 'Shape mismatch y:{} w:{}'.format(y.shape, w.shape)
        X = X - X.mean(0, keepdims=True)
        cov_xx = np.einsum('ik ,ij -> kj ', X, X) / ddof

        #compute inverse covariance of the output
        cov_yy = np.einsum('ij, ik -> jk', y, y) / ddof
        prec_yy = tf.linalg.pinv(cov_yy)

        #compute directions of Sx: a = cov_xy*(cov_yy)**-1
        a_out = np.einsum('ii, ij, jj -> ij', cov_xx, w, prec_yy)

        # A.*w
        #aw = a_out * w #shape = [...]
        # activation of tconv by each signal component of each sample
        Sx = np.einsum('il, il, ji -> jil', a_out, w, X)
        Sx = np.reshape(Sx, [-1, x_shape[-1], y_shape[-1]])
        Sx = Sx - Sx.mean(1, keepdims=True)
        ddof = Sx.shape[0] - 1
        cov_sx = np.einsum('ijk, ilk -> jlk', Sx, Sx) / ddof

        patterns = []
        #dc = dcov['input_spatial']
        for i in range(y.shape[-1]):
            prec_sx = np.linalg.pinv(cov_sx[...,i])
            dc = dcov['class_conditional'][i]
            patterns.append(np.einsum('hi, ij, jk -> h',
                                      dc, weights['dmx'], prec_sx))
        patterns = np.stack(patterns, -1)
        return patterns


    def patterns_cov_xy_hat(self, X, y, activations, weights):
        Sx_tconv = self.backprop_fc(activations['tconv'],
                                    activations['fc'],
                                    y,
                                    weights['out_weights'])
        Sx_dmx = self.backprop_covxy(X,
                                    activations['dmx'],
                                    Sx_tconv,
                                    weights['dmx'])
        return Sx_tconv, Sx_dmx


    def backprop_fc(self, X, y_hat, y, w):
        """
        X - [i,...,m]
        y - [i,...,j]
        w - [k,...,j]
        Sx - [k,...,mj]"""
        x_shape = list(X.shape)
        y_shape = list(y_hat.shape)
        #out_shape = x_shape[1:] + y_shape[1:]
        #print(x_shape, y_shape, w.shape)
        ddof = X.shape[0] - 1
        X = np.reshape(X, [X.shape[0], -1])
        y = np.reshape(y, [y.shape[0], -1])
        y_hat = np.reshape(y_hat, [y_hat.shape[0], -1])
        w = np.reshape(w, [-1, w.shape[-1]])

        assert(X.shape[-1] == w.shape[0]), 'Shape mismatch X:{} w:{}'.format(X.shaep, w.shape)
        assert(y_hat.shape[-1] == w.shape[1]), 'Shape mismatch y:{} w:{}'.format(y_hat.shape, w.shape)
        X = X - X.mean(0, keepdims=True)
        y_hat = y_hat - y_hat.mean(0, keepdims=True)
        y = y - y.mean(0, keepdims=True)
        cov_xy = np.einsum('ik ,ij -> kj ', X, y_hat) / ddof
        #cov_xy = np.cov(X, y)


        #compute inverse covariance of the output
        #cov_yy = np.einsum('ij, ik -> jk', y_hat, y_hat) / ddof
        cov_yy = np.einsum('ij, ik -> jk', y, y) / ddof
        prec_yy = tf.linalg.inv(cov_yy)

        #compute directions of Sx: a = cov_xy*(cov_yy)**-1
        a_out = np.einsum('jk, kl -> jl', cov_xy, prec_yy) #shape = [n_t_pooled, n_latent, n_classes]

        # A.*w
        #aw = a_out * w #shape = [...]
        # activation of tconv by each signal component of each sample
        #Sx = np.einsum('il, kl -> ik', y_hat, aw) #shape = [n_batch, ...]
        Sx = np.einsum('il, il, ji -> jil', a_out, w, X)
        Sx = np.squeeze(np.reshape(Sx, x_shape + y_shape[1:]))
        return Sx

    def backprop_covxy(self, X, Hx, Sx, w):
        xdmx = np.reshape(Hx, [-1, Hx.shape[-1]])
        xdmx = xdmx - xdmx.mean(0, keepdims=True)
        xinp = np.reshape(X, [-1, X.shape[-1]])
        xinp = xinp - xinp.mean(0, keepdims=True)
        cov_xy = np.dot(xinp.T, xdmx)
        aw = cov_xy
        sx = np.reshape(Sx, [-1, Sx.shape[-2], Sx.shape[-1]])
        sx = sx - sx.mean(0, keepdims=True)
        ddof = sx.shape[0] - 1
        cov_sx = np.einsum('ijk, ilk -> kjl', sx,sx) / ddof
        prec_yy_hat = np.stack([np.linalg.pinv(s) for s in cov_sx])
        ww = np.einsum('ij, ljk -> ikl', w, prec_yy_hat)
        a = np.einsum('ij, ijk -> ik', cov_xy, ww)

        return a

        # print(cov_xy.shape)
        # patterns = []
        # for class_y in range(Sx.shape[-1]):
        #     sx = np.reshape(Sx, [-1, Sx.shape[-2], Sx.shape[-1]])
        #     sx -= sx.mean(0, keepdims=True)
        #     prec_sx = np.linalg.inv(np.dot(sx.T, sx))

        #     aw = np.dot(cov_xy, prec_sx) * w
        #     #component_activations = np.dot(aw, prec_sx)
        #     patterns.append(aw.sum(-1))

        # return np.stack(patterns, 1)

    # def backprop_dmx(self, X, y_hat, y, w):
    #     x_shape = list(X.shape)
    #     y_shape = list(y_hat.shape)
    #     k = y.shape[-1]
    #     y_hat = np.reshape(y_hat, [y_hat.shape[0], -1])
    #     #out_shape = x_shape[1:] + y_shape[1:]
    #     #print(x_shape, y_shape, w.shape)
    #     ddof_xy = np.prod(x_shape[:3]) - 1
    #     ddof_yy = np.prod(y_shape[:3]) - 1

    #     cov_xy = np.einsum('ijkl, ijmn -> lnm', X, y_hat) / ddof_xy #shape = [n_ch, n_latnet, n_bins]
    #     cov_yy = np.einsum('ijkl, ijkm -> klm', y_hat, y_hat) / ddof_yy
    #     prec_yy = np.array([np.linalg.inv(cvy) for cvy in cov_yy])
    #     a_out = np.einsum('jkm, mkl -> jlm', cov_xy, prec_yy)
    #     aw = a_out * w[..., None]
    #     # activation of tconv by each signal component of each sample
    #     Sx = np.einsum('ijkl, clk -> ick', y_hat, aw) #shape = [n_batch, ...]

    #     return Sx

    def patterns_pinv_w(self, y, weights, activations, dcov):
        combined_topos = []
        pinv_dmx = np.linalg.pinv(weights['dmx']).T#np.dot(spatial_filters, np.linalg.inv(np.dot(spatial_filters.T, spatial_filters)))
        pinv_wfc = np.linalg.pinv(weights['out_w_flat']).T#np.dot(out_w_flat, np.linalg.inv(np.dot(out_w_flat.T, out_w_flat)))
        pinv_tck = np.linalg.pinv(weights['tconv']).T #np.dot(tconv_kernels, np.linalg.inv(np.dot(tconv_kernels.T, tconv_kernels)))

        #Least square singal estimate in tconv given wfc and fc_activations
        Sx_tconv = np.einsum('jk, ik ->ij', pinv_wfc, activations['fc'])
        Sx_tconv = np.reshape(Sx_tconv, activations['tconv'].shape)

        #Reverse pooling and depthwise convolution for each class
        Sx_dmx = []
        #dc = dcov['input_spatial']
        #n_padding = self.dataset.h_params['n_t']%self.specs['stride']
        for class_y in range(self.out_dim):
            class_ind = tf.squeeze(tf.where(tf.argmax(y, 1)==class_y))#[0]
            Sxm = np.squeeze(Sx_tconv[class_ind, :].mean(0, keepdims=True))
            Sxm = np.atleast_2d(Sxm)
            dc = dcov['class_conditional'][class_y]
            combined_topos.append(np.einsum('hi,ij,tj->ht',
                                            dc,
                                            weights['dmx'],
                                            Sxm))
        topos = np.stack(combined_topos, 1)
        return topos


    def patterns_wfc_mean(self, y, weights, activations, dcov):
        combined_topos = []
        #uses y explicitely instead of cov[x,y]
        #accurate but has little to do with the model
        #dc = dcov['input_spatial']
        for class_y in range(self.out_dim):
            #compute mean activation of final layer for each class
            #TODO: -> to self.activations
            class_ind = tf.squeeze(tf.where(tf.argmax(y, 1)==class_y))#[0]
            fc_bp_out = (np.dot(activations['fc'].numpy()[class_ind, :],
                               weights['out_w_flat'].T)).mean(0)

            fc_bp_out = fc_bp_out.reshape([activations['tconv'].shape[2],
                                           activations['tconv'].shape[3]],
                                           order='C')
            dc = dcov['class_conditional'][class_y]
            #fc_bp_out = np.maximum(fc_bp_out, 0)
            class_patterns = np.dot(dc,
                                    weights['dmx'])
            cp = np.einsum('ck, ik -> c', class_patterns, fc_bp_out)

            combined_topos.append(cp) # + spatial_biases[class_y]

        topos = np.stack(combined_topos, 1)
        return topos



        #Experiment 4
            #
            #combined_topos = []
            #class_patterns = np.dot(self.dcov, spatial_filters)
            #for class_y in range(self.out_dim):
            #class_y = 0 # true class
                #class_not_y = np.array([i for i in range(self.out_dim) if i!=class_y])
                #class_ind = tf.squeeze(tf.where(tf.argmax(y, 1)==class_y))#[0]
                #anti_class_ind = tf.squeeze(tf.where(tf.argmax(y, 1)!=class_y))#[0]
                #Experiment 1
                # fc_bp_out = np.dot(fc_activations.numpy()[class_ind, :], out_w_flat.T).mean(0)
                # fc_anti_out = np.dot(fc_activations.numpy()[anti_class_ind, :], out_w_flat.T).mean(0)
                # fc_bp_out -= fc_anti_out
                # fc_bp_out = fc_bp_out.reshape([pooled_tconv_outputs.shape[2],
                #                                self.dmx.size],
                #                               order='C')

                #fc_bp_out = fc_bp_out.numpy().sum(-1) #- np.mean()
                #fc_bp_out_rect = np.maximum(fc_bp_out, 0)



                #

            # class_patterns = np.dot(dcovs[class_y, ...], spatial_filters)

            # #combined_topos.append(np.einsum('ck, ik -> c', class_patterns, fc_bp_out_rect))
            # combined_topos.append(np.einsum('ck, ik -> c', class_patterns, Sx))
            # topos = np.stack(combined_topos, 1)
        # topos = np.stack(combined_topos, 1)
        # if hasattr(self, 'true_evoked'):
        #     if np.ndim(topos) == 2:
        #         true_corr = np.diag(np.corrcoef(topos.T, self.true_evoked._data.T),
        #                             self.true_evoked._data.shape[-1])
        #     elif np.ndim(topos) == 3:
        #         print(topos.shape)
        #         true_corr = np.diag(np.corrcoef(topos[:,:, 1].T, self.true_evoked._data.T),
        #                             self.true_evoked._data.shape[-1])

        #     print('Mean abs corr: {:.2f}  n_bads: {} MinMax: {:.4f}-{:.4f}'.format(
        #         np.abs(true_corr).mean(),
        #         np.sum(np.abs(true_corr) < .9),
        #         np.min(true_corr), np.max(true_corr),
        #           ))

        # return topos




    def compute_patterns(self, data_path=None):
        """Computes spatial patterns from filter weights.
        Required for visualization.

        Parameters
        ----------
        data_path : str or list of str
            Path to TFRecord files on which the patterns are estimated.

        output : str {'patterns, 'filters', 'full_patterns'}
            String specifying the output.

            'filters' - extracts weights of the spatial filters

            'patterns' - extracts activation patterns, obtained by
            left-multipying the spatial filter weights by the (spatial)
            data covariance.

            'full-patterns' - additionally multiplies activation
            patterns by the precision (inverse covariance) of the
            latent sources

        Returns
        -------
        self.patterns
            spatial filters or activation patterns, depending on the
            value of 'output' parameter.

        self.lat_tcs
            time courses of latent sourses.

        self.filters
            temporal convolutional filter coefficients.

        self.out_weights
            weights of the output layer.

        self.rfocs
            feature relevances for the output layer.
            (See self.get_output_correlations)

        Raises:
        -------
            AttributeError: If `data_path` is not specified.
        """
        #vis_dict = None
        if not data_path:
            print("Computing patterns: No path specified, using validation dataset (Default)")
            ds = self.dataset.val
        elif isinstance(data_path, str) or isinstance(data_path, (list, tuple)):
            ds = self.dataset._build_dataset(data_path,
                                             split=False,
                                             test_batch=None,
                                             repeat=True)
        elif isinstance(data_path, Dataset):
            if hasattr(data_path, 'test'):
                ds = data_path.test
            else:
                ds = data_path.val
        elif isinstance(data_path, tf.data.Dataset):
            ds = data_path
        else:
            raise AttributeError('Specify dataset or data path.')


        X, y = [row for row in ds.take(1)][0]

        self.nfft = 128
        ndof = X.shape[0] * self.dataset.h_params['n_t'] - 1

        #combined_topos = []

        #get layer activations
        activations = {}
        # Extract activations
        activations['dmx'] = self.dmx(X)
        activations['tconv'] = self.pool(self.tconv(activations['dmx']))
        activations['fc']  = self.fin_fc(activations['tconv'])

        print(""""Activations: \n
              DMX: {}
              TCONV: {}
              FC_DENSE: {}""".format(
              activations['dmx'].shape,
              activations['tconv'].shape,
              activations['fc'].shape))

        patterns_struct = {'weights' : {'dmx':[], 'tconv':[], 'fc':[], 'tconv_freq_resposes':{}},
                           'ccms' : {'dmx':[], 'tconv':[], 'fc':[], 'input':[], 'dmx_psd':[]},
                           'dcov' : {'input_spatial':[], 'class_conditional':[],
                                     'k-1':[]},
                           'patterns' : {},
                           'spectra': {},
                           }
        weights = self.get_weights()
        spectra = self.get_spectra(weights=weights, activations=activations)

        #CCMs are mean activations of each layer for each class

        dcov = {}
        dcov['input_spatial'] = np.einsum('hijk, hijl -> kl', X, X) / ndof
        dcov['class_conditional'], dcov['k-1']  = self._get_class_conditional_spatial_covariance(X, y)

        ##True evoked
        if self.dataset.h_params['target_type'] == 'float':
            self.true_evoked_data = X.numpy().mean(0)
        elif self.dataset.h_params['target_type'] == 'int':
            y_int = np.argmax(y, 1)
            y_unique = np.unique(y_int)
            evokeds = np.array([X.numpy()[y_int == i, ...].mean(0)
                                for i in y_unique])
            self.true_evoked_data = np.squeeze(evokeds)


        # compute the effect of removing each latent component on the cost function
        self.compwise_losses = self.compute_componentwise_loss(X, y, weights)

        #TODO: class condtitional waveforms -> activations
        #self.waveforms = np.mean(activations['dmx']).T
        patterns = {}
        patterns['cov_xx'] = self.patterns_cov_xx(y, weights, activations, dcov)

        Sx_tconv, Sx_dmx = self.patterns_cov_xy_hat(X, y, activations, weights)
        Sx_tconv_ccm = []
        #Sx_dmx_ccm = []
        Sx_fc_ccm = []
        patterns_cxy = []
        for class_y in range(self.out_dim):
            class_ind = tf.squeeze(tf.where(tf.argmax(y, 1)==class_y))#[0]
            Sx_tconv_ccm.append(Sx_tconv[class_ind, ...].mean(0))
            #Sx_dmx_ccm.append(Sx_dmx[class_ind, ...].mean(0, keepdims=True))
            #a = activations['tconv'].numpy()[class_ind, ...].mean(0)*weights['out_weights'][None, ..., class_y]
            Sx_fc_ccm.append(activations['fc'].numpy()[class_ind, ...].mean(0, keepdims=True))
            # patterns_cxy.append(np.dot(dcov['class_conditional'][class_y],
            #                                Sx_dmx[class_ind, ...].mean(0)))
            #patterns_cxy.append(np.dot(dcov['input_spatial'],
            #                            Sx_dmx[class_ind, ...].mean(0)))
        ccms = {}
        ccms['tconv'] = np.concatenate(Sx_tconv_ccm, 0)
        #ccms['dmx'] = np.concatenate(Sx_dmx_ccm, 0)
        ccms['fc'] = np.concatenate(Sx_fc_ccm, 0)


        patterns['cov_xy'] = Sx_dmx
        patterns['pinv_w'] = self.patterns_pinv_w(y, weights, activations, dcov).mean(-1)

        patterns['wfc_mean'] = self.patterns_wfc_mean(y, weights, activations, dcov)


        patterns_struct['weights'] = weights
        patterns_struct['spectra'] = spectra
        patterns_struct['dcov'] = dcov
        patterns_struct['ccms'] = ccms
        patterns_struct['patterns'] = patterns

        #compute the effect of removing each latent component on the cost function
        patterns_struct['compwise_loss'] = self.compute_componentwise_loss(X, y, weights)
        #correlation of fc activations to y
        patterns_struct['corr_to_output'] = self.get_output_correlations(activations)
        #self.out_weights = weights['out_weights']
        del X, activations

        return patterns_struct
        # Other
        #self.y_true = np.squeeze(y.numpy())


    def collect_patterns(self, fold=0, n_folds=1, n_comp=1,
                         methods=['weight', 'compwise_loss',
                                  'l2', 'abs_weight', 'output_corr'
                                  ]):
        """
        Compute and store patterns during cross-validation.

        """

        patterns_struct = self.compute_patterns()
        combined_methods = list(patterns_struct['patterns'].keys())
        methods += combined_methods
        if len(self.cv_patterns.items()) == 0 or fold==0:
            n_ch = self.dataset.h_params['n_ch']
            self.cv_patterns = defaultdict(dict)
            for method in methods:
            #n_folds = len(self.dataset.h_params['folds'][0])
                self.cv_patterns[method]['spatial'] = np.zeros([n_ch,
                                             self.y_shape[0],
                                             n_folds])
                self.cv_patterns[method]['temporal'] = np.zeros([self.nfft,
                                                                  self.y_shape[0],
                                                                  n_folds])
                self.cv_patterns[method]['psds'] = np.zeros([self.nfft,
                                                              self.y_shape[0],
                                                              n_folds])
        for method in methods:

            if method not in combined_methods:
                #collect spatial patterns for 'weight' sorting
                topo, spectra, psds = self.single_component_pattern(patterns_struct,
                                                                    sorting=method,
                                                                    n_comp=n_comp)
                self.cv_patterns[method]['spatial'][:, :, fold] = topo
                self.cv_patterns[method]['temporal'][:, :, fold] = spectra
                self.cv_patterns[method]['psds'][:, :, fold] = psds
            else:
                self.cv_patterns[method]['spatial'][:, :, fold] = patterns_struct['patterns'][method]

    def get_spectra(self, weights, activations, nfft=128):
        ##Psds and freq responses
        #  Compute frequency responses and source spectra
        realh = []
        psds = []
        for i, flt in enumerate(weights['tconv'].T):
            flt -= flt.mean()
            #flt -= self.t_conv_biases[i]/self.specs['filter_length']
            ltc = activations['dmx'][:, 0, :, i] - np.mean(activations['dmx'][:, 0, :, i], axis=1, keepdims=True)
            fr, psd = welch(ltc,
                            fs=self.dataset.h_params['fs'],
                            nfft=nfft * 2,
                            nperseg=nfft)
            if len(fr[:-1]) < nfft:
                nfft = len(fr[:-1])

            w, h = freqz(flt, 1, worN=nfft, fs = self.dataset.h_params['fs'])

            psds.append(psd[:, :-1].mean(0))
            realh.append(np.abs(h))

        spectra = {}
        spectra['freq_responses'] = np.array(realh)
        spectra['psds'] = np.array(psds)
        spectra['freqs'] = w
        return spectra



    def get_weights(self):
        weights = {}
        # Extract weights
        # Spatial extraction fiters
        weights['dmx'] = np.squeeze(self.dmx.w.numpy())
        weights['dmx_b'] = self.dmx.b_in.numpy()
        # Temporal kernels
        weights['tconv'] = np.squeeze(self.tconv.filters.numpy())
        weights['tconv_b'] = np.squeeze(self.tconv.b.numpy())
        # Final layer
        weights['out_w_flat'] = self.fin_fc.w.numpy()
        weights['out_weights'] = np.reshape(self.fin_fc.w.numpy(),
                                 [self.pooled.shape[2],
                                  self.dmx.size,
                                  self.out_dim],
                                 order='C')
        weights['fc_b'] = self.fin_fc.b.numpy()

        print(""""Weights: \n
              DMX: {}
              TCONV: {}
              FC_DENSE: {}""".format(weights['dmx'].shape,
              weights['tconv'].shape,
              weights['out_weights'].shape))
        return weights

    def compute_componentwise_loss(self, X, y, weights):



        """Compute component relevances by recursive elimination
        """
        model_weights = self.km.get_weights()
        base_loss, base_performance = self.km.evaluate(X, y, verbose=0)
        # if len(base_performance > 1):
        #    base_performance = bbase_performance[0]
        feature_relevances_loss = []
        n_out_t = weights['out_weights'].shape[0]
        n_out_y = weights['out_weights'].shape[-1]
        zeroweights = np.zeros((n_out_t,))
        losses = np.zeros([self.specs['n_latent'], n_out_y])
        for jj in range(n_out_y):
            #for each class
            for i in range(self.specs["n_latent"]):
                #for each component
                loss_per_component = []

                new_weights = weights['out_weights'].copy()
                new_bias = weights['fc_b'].copy()
                new_weights[:, i, jj] = zeroweights
                new_bias[jj] = 0
                new_weights = np.reshape(new_weights, weights['out_w_flat'].shape)
                model_weights[-2] = new_weights
                model_weights[-1] = new_bias
                self.km.set_weights(model_weights)
                loss = self.km.evaluate(X, y, verbose=0)[0]

                #loss_per_component.append(base_loss - loss)
                losses[i, jj] = base_loss - loss
            #feature_relevances_loss.append(np.array(loss_per_ccomponent))
        return losses


    def get_output_correlations(self, activations):
        """Computes a similarity metric between each of the extracted
        features and the target variable.

        The metric is a Manhattan distance for dicrete targets, and
        Spearman correlation for continuous targets.
        """
        corr_to_output = []
        y_true = activations['fc'].numpy() #y_true.numpy()
        flat_feats = activations['tconv'].numpy().reshape(y_true.shape[0], -1)

        #if self.dataset.h_params['target_type'] in ['float', 'signal']:
        for y_ in y_true.T:

            rfocs = np.array([spearmanr(y_, f)[0] for f in flat_feats.T])
            corr_to_output.append(rfocs.reshape(activations['tconv'].shape[1:]))


        # elif self.dataset.h_params['target_type'] == 'int':
        #     y_true = y_true/np.linalg.norm(y_true, ord=1, axis=0)[None, :]
        #     flat_div = np.linalg.norm(flat_feats, 1, axis=0)[None, :]
        #     flat_feats = flat_feats/flat_div
        #     #print("ff:", flat_feats.shape)
        #     #print("y_true:", y_true.shape)
        #     for y_ in y_true.T:
        #         #print('y.T:', y_.shape)
        #         rfocs = 2. - np.sum(np.abs(flat_feats - y_[:, None]), 0)
        #         corr_to_output.append(rfocs.reshape(activations['tconv'].shape[1:]))

        corr_to_output = np.nanmax(np.concatenate(corr_to_output,0), 1).T

        if np.any(np.isnan(corr_to_output)):
            corr_to_output[np.isnan(corr_to_output)] = 0
        return corr_to_output

    # --- LFCNN plot functions ---

    def plot_evoked_peaks(self, data=None, t=None, class_subset=None,
                          sensor_layout='Vectorview-mag'):
        """
        Plot one spatial topography of class-conditional average of the input.
        If timepoint is not specified it is picked as a maximum RMS for each
        class.


        Parameters
        ----------
        topos : np.array
            [n_ch, n_t, n_classes]
        sensor_layout : TYPE, optional
            DESCRIPTION. The default is 'Vectorview-mag'.

        """
        n = self.out_dim

        if data is None:
            data = self.true_evoked_data
            title = 'True Patterns'
        else:
            title = 'Model-derived patterns'

        if t is None:
            t = np.argmax(np.mean(data**2, axis=0).mean(-1))

        ed = np.stack([data[i, t, :] for i in range(n)], axis=-1)
        assert ed.ndim==2
        topoplot = self.plot_topos(ed, sensor_layout=sensor_layout,
                                   class_subset=class_subset)

        topoplot.figure.suptitle(title)
        topoplot.show()
        return topoplot


    def make_fake_evoked(self, topos, sensor_layout):
        if 'info' not in self.dataset.h_params.keys():
            lo = channels.read_layout(sensor_layout)
            #lo = channels.generate_2d_layout(lo.pos)
            info = create_info(lo.names, 1., sensor_layout.split('-')[-1])
            orig_xy = np.mean(lo.pos[:, :2], 0)
            for i, ch in enumerate(lo.names):
                if info['chs'][i]['ch_name'] == ch:
                    info['chs'][i]['loc'][:2] = (lo.pos[i, :2] - orig_xy)/4.5
                    #info['chs'][i]['loc'][4:] = 0
                else:
                    print("Channel name mismatch. info: {} vs lo: {}".format(
                        info['chs'][i]['ch_name'], ch))
        #info['sfreq'] = 1
        fake_evoked = evoked.EvokedArray(topos, info)
        return fake_evoked

    def plot_topos(self, topos, sensor_layout='Vectorview-mag', class_subset=None):
        """
        Plot any spatial distribution in the sensor space.
        TODO: Interpolation??


        Parameters
        ----------
        topos : np.array
            [n_ch, n_classes, ...]
        sensor_layout : TYPE, optional
            DESCRIPTION. The default is 'Vectorview-mag'.
        class_subset  : np.array, optional

        Returns
        -------
        None.

        """
 
        if topos.ndim > 2:
            topos = topos.mean(-1)
        topos_new = topos / topos.std(0, keepdims=True)

        n = topos.shape[1]

        if class_subset is None:
            class_subset = np.arange(0,  n, 1.)

        fake_evoked = self.make_fake_evoked(topos_new, sensor_layout)

        ft = fake_evoked.plot_topomap(times=class_subset,
                                    colorbar=True,
                                    scalings=1,
                                    time_format="Class %g",
                                    outlines='head',
                                    #vlim= np.percentile(topos, [5, 95])
                                    )
        #ft.show()
        return ft


    def explore_components(self, patterns_struct, sorting='output_corr',
                         integrate='max', info=None, sensor_layout='Vectorview-mag',
                         class_names=None):
        """Plots the weights of the output layer.

        Parameters
        ----------

        pat : int [0, self.specs['n_latent'])
            Index of the latent component to higlight

        t : int [0, self.h_params['n_t'])
            Index of timepoint to highlight

        Returns
        -------
        figure :
            Imshow [n_latent, y_shape]

        """
        def _onclick_component(event):
            class_ind = np.maximum(np.round(event.xdata, 0).astype(int), 0)
            component_ind = np.maximum(np.round(event.ydata).astype(int), 0)


            f1, ax = plt.subplots(2,2)
            f1.set_layout_engine('constrained')
            f1.suptitle("Class: {}  Component: {}"
                  .format(class_ind, component_ind))

            a = np.dot(patterns_struct['dcov']['class_conditional'][class_ind],
                       patterns_struct['weights']['dmx'])

            self.fake_evoked_interactive.data[:, component_ind] = a[:, component_ind]
            self.fake_evoked_interactive.plot_topomap(times=[component_ind],
                                                      axes=ax[0, 0],
                                                      colorbar=False,
                                                      time_format='Spatial activation pattern, [au]'
                                                      )
            psd = psds[component_ind, :].T
            freq_response = freq_responses[component_ind, :].T
            out_psd = psd*freq_response
            psd /= np.maximum(np.sum(psd), 1e-9)
            out_psd /= np.maximum(np.sum(out_psd), 1e-9)
            #freq /= np.maximum(np.sum(out_psd), 1e-9)
            #ax[1,].clear()
            ax[0,1].semilogy(patterns_struct['spectra']['freqs'], psd,
                         label='Input RPS')
            ax[0,1].semilogy(patterns_struct['spectra']['freqs'], out_psd,
                         label='Output RPS')
            #ax[0,1].semilogy(patterns_struct['spectra']['freqs'], freq_response,
            #             label='Freq_response')
            ax[0,1].set_xlim(1, 125.)
            ax[0,1].set_ylim(1e-6, 1.)
            ax[0,1].legend(frameon=False)
            ax[0,1].set_title('Relative power spectra')


            ax[1,0].stem(tconv_kernels[:, component_ind])
            ax[1,0].set_title('Temporal convolution kernel coefficients')

            ax[1,1].plot(F[component_ind, :], 'ks')
            ax[1,1].plot(class_ind, F[component_ind, class_ind], 'rs')
            ax[1,1].set_title('{} per class. Red={}'.format(sorting, class_ind))
            ax[1,1].set_xlabel("Class")



        if sorting == 'weight':
            F = patterns_struct['weights']['out_weights']
        elif sorting == 'output_corr':
            F = patterns_struct['corr_to_output']
        elif sorting == 'compwise_loss':
            F = patterns_struct['compwise_loss']
        if sorting == 'weight_corr':
            F = patterns_struct['weights']['out_weights'] * patterns_struct['corr_to_output']


        if integrate in 'max':
            if F.ndim ==3:
                F = F.max(0)
            inds = np.argmax(F, 0)



        #psds = patterns_struct['spectra']['psds']
        topos = np.dot(patterns_struct['dcov']['input_spatial'],
                       patterns_struct['weights']['dmx'])
        psds = patterns_struct['spectra']['psds']
        freq_responses = patterns_struct['spectra']['freq_responses']
        tconv_kernels = patterns_struct['weights']['tconv']
        self.fake_evoked_interactive = self.make_fake_evoked(topos, sensor_layout)

        vmin = np.min(F)
        vmax = np.max(F)

        f = plt.figure()
        ax = f.gca()

        im = ax.imshow(F, cmap='bone_r', vmin=vmin, vmax=vmax)

        r = [ptch.Rectangle((i - .5, ind - .5), width=1,
                            height=1, angle=0.0, facecolor='none') for i, ind in enumerate(inds)]

        pc = collections.PatchCollection(r, facecolor='none', alpha=.5,
                                          edgecolor='red')
        #ax = f.gca()
        ax.add_collection(pc)
        ax.set_ylabel('Component')
        ax.set_xlabel('Class')
        ax.set_title('Component relevance map: [{}] (Clickable)'.format(sorting))

        f.colorbar(im)
        f.canvas.mpl_connect('button_press_event', _onclick_component)
        f.show()
        return f




    def plot_waveforms(self, patterns_struct, sorting='compwise_loss', tmin=0, class_names=None,
                       bp_filter=False, tlim=None, apply_kernels=False):
        """Plots timecourses of latent components.

        Parameters
        ----------
        tmin : float
            Beginning of the MEG epoch with regard to reference event.
            Defaults to 0.


        sorting : str
            heuristic for selecting relevant components. See LFCNN._sorting
        """
        #if not hasattr(self, 'waveforms'):
        #    self.compute_patterns(self.dataset)

        #if not hasattr(self, 'uorder'):
        order, _ = self._sorting(patterns_struct, sorting)
        self.uorder = order.ravel()
        waveforms = patterns_struct['ccms']['tconv']

            #self.uorder = np.squeeze(order)
        print(self.uorder)
        if not class_names:
            class_names = ["Class {}".format(i) for i in range(self.y_shape[-1])]

        f, ax = plt.subplots(2, 2)
        f.set_size_inches([16, 16])
        if np.any(self.uorder):
            #for jj, uo in enumerate(self.uorder):
            nt = self.dataset.h_params['n_t']

            tstep = 1/float(self.dataset.h_params['fs'])
            times = tmin + tstep*np.arange(nt)
            if apply_kernels:
                scaled_waveforms = np.array([np.convolve(kern, wf, 'same')
                            for kern, wf in zip(self.filters, self.waveforms)])
                #scaled_waveforms =(scaled_waveforms - scaled_waveforms.mean(-1, keepdims=True))  / (2*scaled_waveforms.std(-1, keepdims=True))
            else:
                #scaling = 3*np.mean(np.std(self.waveforms, -1))

                scaled_waveforms = (waveforms - waveforms.mean(-1, keepdims=True))  / (2*waveforms.std(-1, keepdims=True))
            if bp_filter:
                scaled_waveforms = scaled_waveforms.astype(np.float64)
                scaled_waveforms = filter_data(scaled_waveforms,
                                                  self.dataset.h_params['fs'],
                                                  l_freq=bp_filter[0],
                                                  h_freq=bp_filter[1],
                                                  method='iir',
                                                  verbose=False)
            [ax[0, 0].plot(times, wf, color='tab:grey', alpha=.25)
             for i, wf in enumerate(scaled_waveforms) if i not in self.uorder]

            [ax[0, 0].plot(times,
                          scaled_waveforms[uo],
                          linewidth=2., label=class_names[i], alpha=.75)
             for i, uo in enumerate(self.uorder)]
            ax[0, 0].set_title('Latent component waveforms')
            if tlim:
                ax[0, 0].set_xlim(tlim)

            tstep = float(self.specs['stride'])/self.dataset.h_params['fs']
            strides1 = np.arange(times[0], times[-1] + tstep/2, tstep)
            ax[1, 0].pcolor(strides1, np.arange(self.specs['n_latent']),
                           np.mean(self.tc_out, 0).T, #shading='auto'
                           )
#            tcout = np.mean(self.tc_out_unpooled,0).T - self.t_conv_biases[:, None]
#            [ax[1, 0].plot(times, tcouti, color='tab:grey', alpha=.25)
#            for i, tcouti in enumerate(tcout) if i not in self.uorder]

#            [ax[1, 0].plot(times, tcout[uo]) for i, uo in enumerate(self.uorder)]
            ax[1, 0].set_title("Avg. Temporal Convolution Output")
            ax[1, 0].set_ylabel("Component index")
            ax[1, 0].set_xlabel("Time, s")
            if tlim:
                ax[1, 0].set_xlim(tlim)
            if not hasattr(self, 'pattern_weights'):
                pattern_weights = np.einsum('ijk, jkl ->ikl', self.tc_out, self.out_weights)
                self.pattern_weights = np.maximum(pattern_weights + self.out_biases[None, :], 0.).mean(0)

            a = ax[0, 1].pcolor(self.pattern_weights, cmap='bone_r')
            divider = make_axes_locatable(ax[0,1])
            cax = divider.append_axes('right', size='5%', pad=0.05)
            f.colorbar(a, cax=cax, orientation='vertical')
            r = [ptch.Rectangle((i, uo), width=1,
                                height=1, angle=0.0) for i, uo in enumerate(self.uorder)]
            pc = collections.PatchCollection(r, facecolor=None, alpha=.5,
                                             linewidth=2.,
                                             edgecolor='tab:orange')
            ax[0, 1].add_collection(pc)

            ax[0, 1].set_title("Pattern weights")
            ax[0, 1].set_ylabel("Component index")
            ax[0, 1].set_xticks(np.arange(0.5, 0.5+len(class_names), 1))
            ax[0, 1].set_xticklabels(class_names)
            rpss = []
            for i, flt in enumerate(self.filters.T):

                flt -= flt.mean()
                h = self.freq_responses[i, :]
                psd = self.psds[i, :]

                #rpss.append(h/np.sum(h))
                rpss.append((psd*h)) #%)/np.sum(psd*h)

            [ax[1, 1].plot(self.freqs, rpss[uo], linewidth=2.5, label=class_names[i])
                             for i, uo in enumerate(self.uorder)]
            ax[1, 1].set_xlim(0,90.)
            ax[1, 1].set_title("Relative power, %")
            ax[1, 1].set_xlabel("Frequency, Hz")
            ax[1, 1].legend()
            plt.show()
            return



    def _sorting(self, patterns_struct, sorting='compwise_loss', n_comp=1):
        """Specify which components to plot.

        Parameters
        ----------
        sorting : str
            Sorting heuristics.

            'l2' - plots all components sorted by l2 norm of activations in the
            output layer in descending order.

            'commpwise_loss' - compute the effect of eliminating the latent
            component on the validation loss. Perofrmed for each class
            separately.

            'weight' - plots a single component that has a maximum
            weight for each class in the output layer.

            'output_corr' - plots a single component, which produces a
            feature in the output layer that has maximum correlation
            with each target variable.

            'weight_corr' - plots a single component, has maximum relevance
            value defined as output_layer_weught*correlation.

        Returns:
        --------
        order : list of int
            indices of relevant components

        ts : list of inttopo, freq_response, psd
            indices of relevant timepoints
        """
        order = []
        ts = []
        out_weights = patterns_struct['weights']['out_weights']
        if sorting == 'l2':
            for i in range(self.out_dim):

                self.F = out_weights[..., i].T

                norms = np.linalg.norm(self.F, axis=1, ord=2)
                pat = np.argsort(norms)[-n_comp:]
                order.append(pat)
                ts.append(np.arange(self.F.shape[-1]))
                #ts.append(None)

        elif sorting == 'compwise_loss':
            for i in range(self.out_dim):

                self.F = out_weights[..., i].T
                pat = np.argsort(patterns_struct['compwise_loss'][:, i])
                #take n smallest (largest increase in cost function)
                order.append(pat[:n_comp])
                ts.append(np.arange(self.F.shape[-1]))

        elif sorting == 'abs_weight':
            for i in range(self.out_dim):

                self.F = np.abs(out_weights[..., i].T)
                pat, t = np.where(self.F == np.max(self.F))
                #print('Maximum spearman r:', np.max(self.corr_to_output[..., i].T))
                order.append(pat)
                ts.append(t)

        elif sorting == 'weight':
            n_comp = 1
            for i in range(self.out_dim):
                self.F = out_weights[..., i].T
                pat, t = np.where(self.F == np.max(self.F))
                #print('Maximum weight:', np.max(self.F))
                order.append(pat)
                ts.append(t)

        elif sorting == 'output_corr':

            self.F = patterns_struct['corr_to_output']
            for i in range(self.out_dim):

                print('Maximum r_spear:', np.max(self.F[..., i]))
                pat = np.where(self.F[..., i] == np.max(self.F[..., i]))[0]
                order.append(pat)
                ts.append(np.arange(self.F.shape[-1]))
        else:
            print("Sorting {:s} not implemented".format(sorting))
            return None, None

        order = np.array(order)
        ts = np.array(ts)
        return order, ts


    def single_component_pattern(self, patterns_struct, sorting='compwise_loss',
                                 n_comp=1):
        order, ts = self._sorting( patterns_struct, sorting, n_comp=n_comp)
        c_topos = []
        c_psds = []
        c_frs = []
        #print(sorting, order)
        w = patterns_struct['weights']['dmx']
        #a = np.dot(patterns_struct['dcov']['input_spatial'], w)
        for i, comps in enumerate(order):
            a = np.dot(patterns_struct['dcov']['class_conditional'][i], w)

            c_topos.append(a[:, comps])
            c_psds.append(patterns_struct['spectra']['psds'][comps, :].T,)
            c_frs.append(patterns_struct['spectra']['freq_responses'][comps, :].T)
        topo = np.concatenate(c_topos, axis=-1)
        freq_response = np.concatenate(c_frs, axis=-1)
        psd = np.concatenate(c_psds, axis=-1)
        return topo, freq_response, psd

    def plot_combined_pattern(self, method='combined', sensor_layout=None,
                              names=None, n_comp=1, plot_true_evoked=False):
        if not names:
            names = ['Class {}'.format(i) for i in range(self.y_shape[-1])]


#        cc = np.array([np.corrcoef(self.cv_patterns[:, i, :].T)[i,:]
#               for i in range(self.cv_patterns.shape[1])])
        if len(self.cv_patterns.items() > 0):
            print("Restoring from:", method )
            topos = np.mean(self.cv_patterns[method]['spatial'],
                                     -1)
            filters = np.mean(self.cv_patterns[method]['temporal'],
                                       -1)
            psds = np.mean(self.cv_patterns[method]['psds'],
                                    -1)
            #freqs = self.freqs

        elif method == 'combined':
            topos, filters, psds = self.combined_pattern()

        elif method in ['weight', 'compwise_loss']:
            topos, filters, psds = self.single_pattern(sorting=method,
                                                       n_comp=n_comp)


        freqs = self.freqs

        topos /= np.maximum(topos.std(axis=0, keepdims=True),
                                     1e-3)
        n = self.y_shape[0]
        ncols = n
        lo = channels.read_layout(sensor_layout)
        #lo = channels.generate_2d_layout(lo.pos)
        info = create_info(lo.names, 1., sensor_layout.split('-')[-1])
        orig_xy = np.mean(lo.pos[:, :2], 0)
        for i, ch in enumerate(lo.names):
            if info['chs'][i]['ch_name'] == ch:
                info['chs'][i]['loc'][:2] = (lo.pos[i, :2] - orig_xy)/4.5
                #info['chs'][i]['loc'][4:] = 0
            else:
                print("Channel name mismatch. info: {} vs lo: {}".format(
                    info['chs'][i]['ch_name'], ch))

        self.fake_evoked = evoked.EvokedArray(topos, info)
        self.fake_evoked.data[:, :n] = topos

        fake_times = np.arange(0,  n, 1.)
        ft = self.fake_evoked.plot_topomap(times=fake_times,
                                          #axes=ax[0, 0],
                                          colorbar=True,
                                          #vmax=vmax,
                                          scalings=1,
                                          time_format="Class %g",
                                          #title='',
                                          #size=1,
                                          outlines='head',
                                          )
        method = "paternnet_rect_cc_covdif_cc_fcactdif"
        #ft.set_size_inches([15,3.5])
        #figname = '-'.join([self.model_path + self.scope, self.dataset.h_params['data_id'], method, "topos.svg"])
        #ft.savefig(figname, format='svg', transparent=True)
        if plot_true_evoked:
            #true_times = np.argmax(np.mean(self.true_evoked_data**2, -1),1)
            #ed = np.stack([self.true_evoked_data[i, tt, :] for i, tt in enumerate(true_times)])
            self.plot_true_evoked(self.true_evoked_data, sensor_layout=sensor_layout)

#         if ncols == 1:
#             plt.figure()
#             ax = plt.gca()
#             normalized_input_rps = psds/np.maximum(np.sum(psds), 1e-6)
#             normalized_output_rps = filters*psds
#             normalized_output_rps /= np.maximum(np.sum(filters*psds), 1e-6)
#             ax.plot(freqs, normalized_input_rps, label='Input RPS')
#             ax.plot(freqs, normalized_output_rps, label='Output RPS')
# #            ax.plot(freqs, filters/np.maximum(np.sum(filters), 1e-6),
# #                    label='Freq response')
#             ax.legend()
#             ax.set_xlim(0, 90)
#             #plt.show()
#         else:
#             f, ax = plt.subplots(1, ncols, sharey=True, constrained_layout=True)
#             #f.constrained_layout()
#             f.set_size_inches([14, 3.])
#             for i in range(ncols):
#                 #ax[i].semilogy(freqs[:-1], combined_filters[:,i], label='Impulse response')
#                 normalized_output_rps = filters[:,i]*psds[:,i]
#                 normalized_output_rps /= np.maximum(np.sum(filters[:,i]*psds[:,i]), 1e-6)
#                 normalized_input_rps = psds[:,i] / np.maximum(np.sum(psds[:,i]), 1e-6)



#                 ax[i].plot(freqs, normalized_input_rps, label='Layer Input')
#                 ax[i].set_title(names[i])
#                 ax[i].plot(freqs, normalized_output_rps, label='Extracted Component')
# #                ax[i].plot(freqs, filters[:, i]/np.maximum(np.sum(filters[:, i]), 1e-6),
# #                    label='Freq response')
#                 #ax[i].plot(freqs[:-1], combined_filters[:,i], label='Output RPS')
#                 #ax[i].plot(freqs[:-1], combined_psds[:,i], label='Input RPS')
#                 ax[i].set_xlim(0, 70)

#                 ax[i].set_xticklabels(ax[i].get_xmajorticklabels(),
#                   fontdict={'fontsize':14})
#                 for spine in ['top', 'right']:
#                     ax[i].spines[spine].set_visible(False)
#                 #ax[i].set_frame_on(False)
#                 #ax[i].set_ylim(1e-5, 1.)
#                 if i == ncols-1:
#                     ax[i].legend()
#                 if i == 0:
#                     ticks = ax[i].get_yticks()
#                     if ticks[0] < 0 and ticks[1] == 0:
#                         ind = np.arange(1, len(ticks), 2, dtype=int)
#                     else:
#                         ind = np.arange(0, len(ticks), 2, dtype=int)

#                     ax[i].set_yticks(ticks[ind])
#                     ax[i].set_yticklabels(ax[i].get_ymajorticklabels(),
#                       fontdict={'fontsize':14})
#                     ax[i].set_ylabel('Relative power, %', fontsize=16)
#             f.supxlabel('Frequency, Hz', fontsize=16)
#         plt.show()
#                 #ax[i].show()





    # def plot_spectra(self, patterns_struct, component_ind, ax, fs=None, loag=False):
    #     """Relative power spectra of a given latent componende before and after
    #        applying the convolution.

    #     Parameters
    #     ----------

    #     patterns_struct :
    #         instance of patterns_struct produced by model.compute_patterns

    #     ax : axes

    #     fs : float
    #         Sampling frequency.

    #     log : bool
    #         Apply log-transform to the spectra.



    #     """

    #     if not fs:
    #        print('Sampling frequency not specified, setting to 1.')
    #        self.fs = 1.

    #     filters = patterns_struct['weights']['tconv'][:, component_ind]
    #     p_input = patterns_struct['spectra']['psds'][component_ind, :]

    #     w, h = freqz(filters, 1, worN=self.nfft)
    #     fr1 = w/np.pi*self.fs/2
    #     h0 = p_input*np.abs(h)


    #     if log:
    #         ax[i, jj].semilogy(fr1, p_input/p_input.sum(),
    #                            label='Filter input RPS')
    #         ax[i, jj].semilogy(fr1, h0/h0.sum(),
    #                            label='Fitler output RPS')
    #         ax[i, jj].semilogy(fr1, np.abs(h)/np.abs(h).sum(),
    #                            label='Freq response RPS')
    #     else:
    #         ax[i, jj].plot(fr1, p_input/p_input.sum(),
    #                        label='Filter input RPS')
    #         ax[i, jj].plot(fr1, h0/h0.sum(), label='Fitler output RPS')
    #         ax[i, jj].plot(fr1, np.abs(h)/np.abs(h).sum(),
    #                        label='Freq response')
    #     #print(np.all(np.round(fr[:-1], -4) == np.round(fr1, -4)))


    # ax[i, jj].set_xlim(0, 75.)
    # #ax[i, jj].set_xlim(0, 75.)
    # if i == 0 and jj == ncols-1:
    #     ax[i, jj].legend(frameon=False)
    # return f


class VARCNN(BaseModel):
    """VAR-CNN.

    For details see [1].

    References
    ----------
        [1] I. Zubarev, et al., Adaptive neural network classifier for
        decoding MEG signals. Neuroimage. (2019) May 4;197:425-434
    """
    def __init__(self, dataset, meta):
        """
        Parameters
        ----------
        Dataset : mneflow.Dataset

        specs : dict
                dictionary of model hyperparameters {

        n_latent : int
            Number of latent components.
            Defaults to 32.

        nonlin : callable
            Activation function of the temporal convolution layer.
            Defaults to tf.nn.relu

        filter_length : int
            Length of spatio-temporal kernels in the temporal
            convolution layer. Defaults to 7.

        pooling : int
            Pooling factor of the max pooling layer. Defaults to 2

        pool_type : str {'avg', 'max'}
            Type of pooling operation. Defaults to 'max'.

        padding : str {'SAME', 'FULL', 'VALID'}
            Convolution padding. Defaults to 'SAME'.}"""
        self.scope = 'varcnn'
        meta.model_specs.setdefault('filter_length', 7)
        meta.model_specs.setdefault('n_latent', 32)
        meta.model_specs.setdefault('pooling', 2)
        meta.model_specs.setdefault('stride', 2)
        meta.model_specs.setdefault('padding', 'SAME')
        meta.model_specs.setdefault('pool_type', 'max')
        meta.model_specs.setdefault('nonlin', tf.nn.relu)
        meta.model_specs.setdefault('l1_lambda', 3e-4)
        meta.model_specs.setdefault('l2_lambda', 0)
        meta.model_specs.setdefault('l1_scope', ['fc', 'demix', 'lf_conv'])
        meta.model_specs.setdefault('l2_scope', [])
        meta.model_specs.setdefault('unitnorm_scope', [])
        meta.model_specs['scope'] = self.scope
        super(VARCNN, self).__init__(dataset, meta)

    def build_graph(self):
        """Build computational graph using defined placeholder `self.X`
        as input.

        Returns
        --------
        y_pred : tf.Tensor
            Output of the forward pass of the computational graph.
            Prediction of the target variable.
        """

        self.dmx = DeMixing(size=self.specs['n_latent'], nonlin=tf.identity,
                            axis=3, specs=self.specs)(self.inputs)


        self.tconv = VARConv(size=self.specs['n_latent'],
                             nonlin=self.specs['nonlin'],
                             filter_length=self.specs['filter_length'],
                             padding=self.specs['padding'],
                             specs=self.specs
                             )(self.dmx)

        self.pooled = TempPooling(pooling=self.specs['pooling'],
                                  pool_type=self.specs['pool_type'],
                                  stride=self.specs['stride'],
                                  padding=self.specs['padding'],
                                  )(self.tconv)

        dropout = Dropout(self.specs['dropout'],
                          noise_shape=None)(self.pooled)

        #fc1 = Dense(size=128, nonlin=tf.nn.elu,
        #                    specs=self.specs)(dropout)

        self.fin_fc = Dense(size=self.out_dim, nonlin=tf.identity,
                            specs=self.specs)

        y_pred = self.fin_fc(dropout)

        return y_pred


class VARCNNR(BaseModel):
    """VAR-CNN-R.

    For details see [1].

    References
    ----------
        [1] I. Zubarev, et al., Adaptive neural network classifier for
        decoding MEG signals. Neuroimage. (2019) May 4;197:425-434
    """
    def __init__(self, Dataset, specs=dict()):
        """
        Parameters
        ----------
        Dataset : mneflow.Dataset

        specs : dict
                dictionary of model hyperparameters {

        n_latent : int
            Number of latent components.
            Defaults to 32.

        nonlin : callable
            Activation function of the temporal convolution layer.
            Defaults to tf.nn.relu

        filter_length : int
            Length of spatio-temporal kernels in the temporal
            convolution layer. Defaults to 7.

        pooling : int
            Pooling factor of the max pooling layer. Defaults to 2

        pool_type : str {'avg', 'max'}
            Type of pooling operation. Defaults to 'max'.

        padding : str {'SAME', 'FULL', 'VALID'}
            Convolution padding. Defaults to 'SAME'.}"""
        self.scope = 'varcnnr'
        specs.setdefault('filter_length', 7)
        specs.setdefault('n_latent', 32)
        specs.setdefault('pooling', 2)
        specs.setdefault('stride', 2)
        specs.setdefault('padding', 'SAME')
        specs.setdefault('pool_type', 'max')
        specs.setdefault('nonlin', tf.nn.relu)
        specs.setdefault('l1_lambda', 3e-4)
        specs.setdefault('l2_lambda', 0)
        specs.setdefault('l1_scope', ['fc', 'demix', 'lf_conv'])
        specs.setdefault('l2_scope', [])
        specs.setdefault('unitnorm_scope', [])
        super(VARCNNR, self).__init__(Dataset, specs)

    def build_graph(self):
        """Build computational graph using defined placeholder `self.X`
        as input.

        Returns
        --------
        y_pred : tf.Tensor
            Output of the forward pass of the computational graph.
            Prediction of the target variable.
        """
        self.dmx = DeMixing(size=self.specs['n_latent'], nonlin=tf.identity,
                            axis=3, specs=self.specs)(self.inputs)


        self.tconv = VARConv(size=self.specs['n_latent'],
                             nonlin=self.specs['nonlin'],
                             filter_length=self.specs['filter_length'],
                             padding=self.specs['padding'],
                             specs=self.specs
                             )(self.dmx)


        self.pooled = TempPooling(pooling=self.specs['pooling'],
                                  pool_type=self.specs['pool_type'],
                                  stride=self.specs['stride'],
                                  padding=self.specs['padding'],
                                  )(self.tconv)



        self.fc1 = Dense(size=self.specs['n_latent']*2,
                         nonlin=self.specs['nonlin'],
                         specs=self.specs)(self.pooled)

        dropout = Dropout(self.specs['dropout'],
                          noise_shape=None)(self.fc1)


        self.fin_fc = Dense(size=self.out_dim, nonlin=tf.identity,
                            specs=self.specs)

        y_pred = self.fin_fc(dropout)

        return y_pred


class LFCNNR(BaseModel):
    """LF-CNN-R.

    For details see [1].

    References
    ----------
        [1] I. Zubarev, et al., Adaptive neural network classifier for
        decoding MEG signals. Neuroimage. (2019) May 4;197:425-434
    """
    def __init__(self, Dataset, specs=dict()):
        """
        Parameters
        ----------
        Dataset : mneflow.Dataset

        specs : dict
                dictionary of model hyperparameters {

        n_latent : int
            Number of latent components.
            Defaults to 32.

        nonlin : callable
            Activation function of the temporal convolution layer.
            Defaults to tf.nn.relu

        filter_length : int
            Length of spatio-temporal kernels in the temporal
            convolution layer. Defaults to 7.

        pooling : int
            Pooling factor of the max pooling layer. Defaults to 2

        pool_type : str {'avg', 'max'}
            Type of pooling operation. Defaults to 'max'.

        padding : str {'SAME', 'FULL', 'VALID'}
            Convolution padding. Defaults to 'SAME'.}"""
        self.scope = 'lfcnnr'
        specs.setdefault('filter_length', 7)
        specs.setdefault('n_latent', 32)
        specs.setdefault('pooling', 2)
        specs.setdefault('stride', 2)
        specs.setdefault('padding', 'SAME')
        specs.setdefault('pool_type', 'max')
        specs.setdefault('nonlin', tf.nn.relu)
        specs.setdefault('l1_lambda', 3e-4)
        specs.setdefault('l2_lambda', 0)
        specs.setdefault('l1_scope', ['fc', 'demix', 'lf_conv'])
        specs.setdefault('l2_scope', [])
        specs.setdefault('unitnorm_scope', [])
        super(LFCNNR, self).__init__(Dataset, specs)

    def build_graph(self):
        """Build computational graph using defined placeholder `self.X`
        as input.

        Returns
        --------
        y_pred : tf.Tensor
            Output of the forward pass of the computational graph.
            Prediction of the target variable.
        """
        #self.invcov = InvCov(axis=3)(self.inputs)
        self.dmx = DeMixing(size=self.specs['n_latent'], nonlin=tf.identity,
                            axis=3, specs=self.specs)(self.inputs)


        self.tconv = LFTConv(size=self.specs['n_latent'],
                             nonlin=self.specs['nonlin'],
                             filter_length=self.specs['filter_length'],
                             padding=self.specs['padding'],
                             specs=self.specs
                             )(self.dmx)

        self.pooled = TempPooling(pooling=self.specs['pooling'],
                                  pool_type=self.specs['pool_type'],
                                  stride=self.specs['stride'],
                                  padding=self.specs['padding'],
                                  )(self.tconv)



        self.fc1 = Dense(size=self.specs['n_latent']*2,
                         nonlin=self.specs['nonlin'],
                         specs=self.specs)(self.pooled)


        dropout = Dropout(self.specs['dropout'],
                          noise_shape=None)(self.fc1)


        self.fin_fc = Dense(size=self.out_dim, nonlin=tf.identity,
                            specs=self.specs)

        y_pred = self.fin_fc(dropout)

        return y_pred



class FBCSP_ShallowNet(BaseModel):
    """
    Shallow ConvNet model from [2a]_.
    References
    ----------
    .. [2a] Schirrmeister, R. T., Springenberg, J. T., Fiederer, L. D. J.,
       Glasstetter, M., Eggensperger, K., Tangermann, M., Hutter, F. & Ball, T. (2017).
       Deep learning with convolutional neural networks for EEG decoding and
       visualization.
       Human Brain Mapping , Aug. 2017. Online: http://dx.doi.org/10.1002/hbm.23730
    """
    def __init__(self, Dataset, specs=dict()):
        self.scope = 'fbcsp-ShallowNet'
        specs.setdefault('filter_length', 25)
        specs.setdefault('n_latent', 40)
        specs.setdefault('pooling', 75)
        specs.setdefault('stride', 15)
        specs.setdefault('pool_type', 'avg')
        specs.setdefault('padding', 'SAME')
        specs.setdefault('nonlin', tf.nn.relu)
        specs.setdefault('l1_lambda', 3e-4)
        specs.setdefault('l2_lambda', 3e-2)
        specs.setdefault('l1_scope', [])
        specs.setdefault('l2_scope', ['conv', 'fc'])

        specs.setdefault('unitnorm_scope', [])
        specs.setdefault('model_path', './')
        super(FBCSP_ShallowNet, self).__init__(Dataset, specs)

    def build_graph(self):

        """Temporal conv_1 25 10x1 kernels"""
        #(self.inputs)
        inputs = tf.transpose(self.inputs,[0,3,2,1])
        #print(inputs.shape)
        #df = "channels_first"
        tconv1 = DepthwiseConv2D(
                        kernel_size=(1, self.specs['filter_length']),
                        depth_multiplier = self.specs['n_latent'],
                        strides=1,
                        padding="VALID",
                        activation = tf.identity,
                        kernel_initializer="he_uniform",
                        bias_initializer=Constant(0.1),
                        data_format="channels_last",
                        kernel_regularizer=k_reg.l2(self.specs['l2'])
                        #kernel_constraint="maxnorm"
                        )

        tconv1_out = tconv1(inputs)
        print('tconv1: ', tconv1_out.shape) #should be n_batch, sensors, times, kernels

        sconv1 = Conv2D(filters=self.specs['n_latent'],
                        kernel_size=(self.dataset.h_params['n_ch'], 1),
                        strides=1,
                        padding="VALID",
                        activation = tf.square,
                        kernel_initializer="he_uniform",
                        bias_initializer=Constant(0.1),
                        data_format="channels_last",
                        #data_format="channels_first",
                        kernel_regularizer=k_reg.l2(self.specs['l2']))


        sconv1_out = sconv1(tconv1_out)
        print('sconv1:',  sconv1_out.shape)

        pool1 = TempPooling(pooling=self.specs['pooling'],
                                  pool_type="avg",
                                  stride=self.specs['stride'],
                                  padding='SAME',
                                  )(sconv1_out)

        print('pool1: ', pool1.shape)
        fc_out = Dense(size=self.out_dim,
                       nonlin=tf.identity)
        y_pred = fc_out(tf.keras.backend.log(pool1))
        return y_pred
#
#
class LFLSTM(BaseModel):
    # TODO! Gabi: check that the description describes the model
    """LF-CNN-LSTM

    For details see [1].

    Parameters
    ----------
    n_latent : int
        number of latent components
        Defaults to 32

    filter_length : int
        length of spatio-temporal kernels in the temporal
        convolution layer. Defaults to 7

    stride : int
        stride of the max pooling layer. Defaults to 1

    pooling : int
        pooling factor of the max pooling layer. Defaults to 2

    References
    ----------
        [1]  I. Zubarev, et al., Adaptive neural network classifier for
        decoding MEG signals. Neuroimage. (2019) May 4;197:425-434
    """
    def __init__(self, Dataset, specs=dict()):
        """

        Parameters
        ----------
        Dataset : mneflow.Dataset

        specs : dict
                dictionary of model hyperparameters {

        n_latent : int
            Number of latent components.
            Defaults to 32.

        nonlin : callable
            Activation function of the temporal convolution layer.
            Defaults to tf.nn.relu

        filter_length : int
            Length of spatio-temporal kernels in the temporal
            convolution layer. Defaults to 7.

        pooling : int
            Pooling factor of the max pooling layer. Defaults to 2

        pool_type : str {'avg', 'max'}
            Type of pooling operation. Defaults to 'max'.

        padding : str {'SAME', 'FULL', 'VALID'}
            Convolution padding. Defaults to 'SAME'.}

        stride : int
        Stride of the max pooling layer. Defaults to 1.
        """
        #self.scope = 'lflstm'
        self.scope = 'lf-cnn-lstm'
        specs.setdefault('filter_length', 7)
        specs.setdefault('n_latent', 32)
        specs.setdefault('pooling', 2)
        specs.setdefault('stride', 2)
        specs.setdefault('padding', 'SAME')
        specs.setdefault('pool_type', 'max')
        specs.setdefault('nonlin', tf.nn.relu)
        specs.setdefault('l1_lambda', 0.)
        specs.setdefault('l2_lambda', 0.)
        specs.setdefault('l1_scope', ['fc', 'demix', 'lf_conv'])
        specs.setdefault('l2_scope', [])

        specs.setdefault('unitnorm_scope', [])
        #specs.setdefault('model_path',  self.dataset.h_params['save_path'])
        super(LFLSTM, self).__init__(Dataset, specs)


    def build_graph(self):
        
        self.return_sequence = True
        self.dmx = DeMixing(size=self.specs['n_latent'], nonlin=tf.identity,
                            axis=3, specs=self.specs)
        dmx = self.dmx(self.inputs)
        #dmx = tf.reshape(dmx, [-1, self.dataset.h_params['n_t'],
        #                       self.specs['n_latent']])
        #dmx = tf.expand_dims(dmx, -1)
        print('dmx-sqout:', dmx.shape)

        self.tconv1 = LFTConv(scope="conv",
                              size=self.specs['n_latent'],
                              nonlin=tf.nn.relu,
                              filter_length=self.specs['filter_length'],
#                              stride=self.specs['stride'],
#                              pooling=self.specs['pooling'],
                              padding=self.specs['padding'])

        features = self.tconv1(dmx)
        pool1 = TempPooling(stride=self.specs['stride'],
                            pooling=self.specs['pooling'],
                            padding='SAME',
                            pool_type='max')


        pooled = pool1(features)
        print('features:', pooled.shape)

        fshape = tf.multiply(pooled.shape[2], pooled.shape[3])

        ffeatures = tf.reshape(pooled,
                              [-1, self.dataset.h_params['n_seq'], fshape])
        #  features = tf.expand_dims(features, 0)
        #l1_lambda = self.optimizer.params['l1_lambda']
        print('flat features:', ffeatures.shape)
        self.lstm = LSTM(scope="lstm",
                           size=self.specs['n_latent'],
                           kernel_initializer='glorot_uniform',
                           recurrent_initializer='orthogonal',
                           recurrent_regularizer=k_reg.l1(self.specs['l1_lambda']),
                           kernel_regularizer=k_reg.l2(self.specs['l2_lambda']),
                           bias_regularizer=None,
                           # activity_regularizer= regularizers.l1(0.01),
                           # kernel_constraint= constraints.UnitNorm(axis=0),
                           # recurrent_constraint= constraints.NonNeg(),
                           # bias_constraint=None,
                           dropout=0.1, recurrent_dropout=0.1,
                           nonlin=tf.identity,
                           unit_forget_bias=False,
                           return_sequences=self.return_sequence,
                           unroll=False)

        self.lstm_out = self.lstm(ffeatures)
        print('lstm_out:', self.lstm_out.shape)

        if self.return_sequence == True:
            self.fin_fc = DeMixing(size=self.out_dim,
                                   nonlin=tf.identity, axis=2)
        else:
            self.fin_fc = Dense(size=self.out_dim,
                                    nonlin=tf.identity)

        y_pred = self.fin_fc(self.lstm_out)
        print("fin fc out:", y_pred.shape)
        return y_pred
#
#


class Deep4(BaseModel):
    """
    Deep ConvNet model from [2b]_.
    References
    ----------
    .. [2b] Schirrmeister, R. T., Springenberg, J. T., Fiederer, L. D. J.,
       Glasstetter, M., Eggensperger, K., Tangermann, M., Hutter, F. & Ball, T. (2017).
       Deep learning with convolutional neural networks for EEG decoding and
       visualization.
       Human Brain Mapping , Aug. 2017. Online: http://dx.doi.org/10.1002/hbm.23730
    """
    def __init__(self, Dataset, specs=dict()):
        self.scope = 'deep4'
        specs.setdefault('filter_length', 10)
        specs.setdefault('n_latent', 25)
        specs.setdefault('pooling', 3)
        specs.setdefault('stride', 3)
        specs.setdefault('pool_type', 'max')
        specs.setdefault('padding', 'SAME')
        specs.setdefault('nonlin', tf.nn.elu)
        specs.setdefault('l1_lambda', 3e-4)
        specs.setdefault('l2_lambda', 3e-2)
        specs.setdefault('l1_scope', [])
        specs.setdefault('l2_scope', ['conv', 'fc'])
        specs.setdefault('unitnorm_scope', [])
        specs.setdefault('model_path', './')
        super(Deep4, self).__init__(Dataset, specs)

    def build_graph(self):
        self.scope = 'deep4'

        inputs = tf.transpose(self.inputs,[0,3,2,1])

        tconv1 = DepthwiseConv2D(
                        kernel_size=(1, self.specs['filter_length']),
                        depth_multiplier = self.specs['n_latent'],
                        strides=1,
                        padding=self.specs['padding'],
                        activation = tf.identity,
                        kernel_initializer="he_uniform",
                        bias_initializer=Constant(0.1),
                        data_format="channels_last",
                        kernel_regularizer=k_reg.l2(self.specs['l2'])
                        #kernel_constraint="maxnorm"
                        )
        tconv1_out = tconv1(inputs)
        print('tconv1: ', tconv1_out.shape) #should be n_batch, sensors, times, kernels

        sconv1 = Conv2D(filters=self.specs['n_latent'],
                        kernel_size=(self.dataset.h_params['n_ch'], 1),
                        strides=1,
                        padding=self.specs['padding'],
                        activation=self.specs['nonlin'],
                        kernel_initializer="he_uniform",
                        bias_initializer=Constant(0.1),
                        data_format="channels_last",
                        #data_format="channels_first",
                        kernel_regularizer=k_reg.l2(self.specs['l2']))
        sconv1_out = sconv1(tconv1_out)
        print('sconv1:',  sconv1_out.shape)

        pool1 = TempPooling(pooling=self.specs['pooling'],
                                  pool_type="avg",
                                  stride=self.specs['stride'],
                                  padding='SAME',
                                  )(sconv1_out)

        print('pool1: ', pool1.shape)

        ############################################################

        tsconv2 = Conv2D(filters=self.specs['n_latent']*2,
                        kernel_size=(1, self.specs['filter_length']),
                        strides=1,
                        padding=self.specs['padding'],
                        activation=self.specs['nonlin'],
                        kernel_initializer="he_uniform",
                        bias_initializer=Constant(0.1),
                        data_format="channels_last",
                        #data_format="channels_first",
                        kernel_regularizer=k_reg.l2(self.specs['l2']))


        tsconv2_out = tsconv2(pool1)
        print('tsconv2:',  tsconv2_out.shape)

        pool2 = TempPooling(pooling=self.specs['pooling'],
                                  pool_type="avg",
                                  stride=self.specs['stride'],
                                  padding='SAME',
                                  )(tsconv2_out)

        print('pool2: ', pool2.shape)


        ############################################################

        tsconv3 = Conv2D(filters=self.specs['n_latent']*4,
                        kernel_size=(1, self.specs['filter_length']),
                        strides=1,
                        padding=self.specs['padding'],
                        activation=self.specs['nonlin'],
                        kernel_initializer="he_uniform",
                        bias_initializer=Constant(0.1),
                        data_format="channels_last",
                        #data_format="channels_first",
                        kernel_regularizer=k_reg.l2(self.specs['l2']))


        tsconv3_out = tsconv3(pool2)
        print('tsconv3:',  tsconv3_out.shape)

        pool3 = TempPooling(pooling=self.specs['pooling'],
                                  pool_type="avg",
                                  stride=self.specs['stride'],
                                  padding='SAME',
                                  )(tsconv3_out)

        print('pool3: ', pool3.shape)

        ############################################################

        tsconv4 = Conv2D(filters=self.specs['n_latent']*8,
                        kernel_size=(1, self.specs['filter_length']),
                        strides=1,
                        padding=self.specs['padding'],
                        activation=self.specs['nonlin'],
                        kernel_initializer="he_uniform",
                        bias_initializer=Constant(0.1),
                        data_format="channels_last",
                        #data_format="channels_first",
                        kernel_regularizer=k_reg.l2(self.specs['l2']))


        tsconv4_out = tsconv4(pool3)
        print('tsconv4:',  tsconv4_out.shape)

        pool4 = TempPooling(pooling=self.specs['pooling'],
                                  pool_type="avg",
                                  stride=self.specs['stride'],
                                  padding='SAME',
                                  )(tsconv4_out)

        print('pool4: ', pool4.shape)


        fc_out = Dense(size=self.out_dim, nonlin=tf.identity)
        y_pred = fc_out(pool4)
        return y_pred
#
#

class EEGNet(BaseModel):
    """EEGNet.

    Parameters
    ----------
    specs : dict

        n_latent : int
            Number of (temporal) convolution kernrels in the first layer.
            Defaults to 8

        filter_length : int
            Length of temporal filters in the first layer.
            Defaults to 32

        stride : int
            Stride of the average polling layers. Defaults to 4.

        pooling : int
            Pooling factor of the average polling layers. Defaults to 4.

        dropout : float
            Dropout coefficient.

    References
    ----------
    [3] V.J. Lawhern, et al., EEGNet: A compact convolutional neural
    network for EEG-based brain–computer interfaces 10 J. Neural Eng.,
    15 (5) (2018), p. 056013

    [4] Original EEGNet implementation by the authors can be found at
    https://github.com/vlawhern/arl-eegmodels
    """
    def __init__(self, Dataset, specs=dict()):

        specs.setdefault('filter_length', 64)
        specs.setdefault('depth_multiplier', 2)
        specs.setdefault('n_latent', 8)
        specs.setdefault('pooling', 4)
        specs.setdefault('stride', 4)
        specs.setdefault('dropout', 0.1)
        specs.setdefault('padding', 'same')
        specs.setdefault('nonlin', 'elu')
        specs.setdefault('maxnorm_rate', 0.25)
        specs.setdefault('model_path', './')
        specs.setdefault('unitnorm_scope', [])
        super(EEGNet, self).__init__(Dataset, specs)

    def build_graph(self):
        self.scope = 'eegnet8'

        inputs = tf.transpose(self.inputs,[0,3,2,1])

        dropoutType = Dropout

        block1       = Conv2D(self.specs['n_latent'],
                              (1, self.specs['filter_length']),
                              padding = self.specs['padding'],
                              input_shape = (1, self.dataset.h_params['n_ch'],
                                             self.dataset.h_params['n_t']),
                              use_bias = False)(inputs)
        block1       = BatchNormalization(axis = 1)(block1)
        #print("Batchnorm:", block1.shape)
        block1       = DepthwiseConv2D((self.dataset.h_params['n_ch'], 1),
                                       use_bias = False,
                                       depth_multiplier = self.specs['depth_multiplier'],
                                       depthwise_constraint = constraints.MaxNorm(1.))(block1)
        block1       = BatchNormalization(axis = 1)(block1)
        block1       = layers.Activation(self.specs['nonlin'])(block1)
        block1       = layers.AveragePooling2D((1, self.specs['pooling']))(block1)
        print("Block 1:", block1.shape)
        block1       = dropoutType(self.specs['dropout'])(block1)

        block2       = SeparableConv2D(self.specs['n_latent']*self.specs['depth_multiplier'], (1, self.specs['filter_length']//self.specs["pooling"]),
                                       use_bias = False, padding = self.specs['padding'])(block1)
        block2       = BatchNormalization(axis = 1)(block2)

        #print("Batchnorm 2:", block2.shape)

        block2       = layers.Activation(self.specs['nonlin'])(block2)
        block2       = layers.AveragePooling2D((1, self.specs['pooling']*2))(block2)
        block2       = dropoutType(self.specs['dropout'])(block2)
        print("Block 2:", block2.shape)

        fin_fc = Dense(size=self.out_dim, nonlin=tf.identity)
        y_pred = fin_fc(block2)

        return y_pred

class SimpleNet(LFCNN):
    """
        Petrosyan, A., Sinkin, M., Lebedev, M. A., & Ossadtchi, A.  Decoding and interpreting cortical signals with
        a compact convolutional neural network, 2021, Journal of Neural Engineering, 2021,
        https://doi.org/10.1088/1741-2552/abe20e
    """
    def __init__(self, Dataset, specs=None):
        if specs is None:
            specs=dict()
        super().__init__(Dataset, specs)

    def build_graph(self):
        self.dmx = DeMixing(size=self.specs['n_latent'], nonlin=tf.identity,
                            axis=3, specs=self.specs)
        self.dmx_out = self.dmx(self.inputs)

        self.tconv = LFTConv(
            size=self.specs['n_latent'],
            nonlin=self.specs['nonlin'],
            filter_length=self.specs['filter_length'],
            padding=self.specs['padding'],
            specs=self.specs
        )
        self.tconv_out = self.tconv(self.dmx_out)

        self.envconv = LFTConv(
            size=self.specs['n_latent'],
            nonlin=self.specs['nonlin'],
            filter_length=self.specs['filter_length'],
            padding=self.specs['padding'],
            specs=self.specs
        )

        self.envconv_out = self.envconv(self.tconv_out)
        self.pool = lambda X: X[:, :, ::self.specs['pooling'], :]

        self.pooled = self.pool(self.envconv_out)

        dropout = Dropout(
            self.specs['dropout'],
            noise_shape=None
        )(self.pooled)

        self.fin_fc = Dense(size=self.out_dim, nonlin=tf.identity,
                            specs=self.specs)

        y_pred = self.fin_fc(dropout)

        return y_pred

    def compute_patterns(self, data_path=None, *, output='patterns'):

        if not data_path:
            print("Computing patterns: No path specified, using validation dataset (Default)")
            ds = self.dataset.val
        elif isinstance(data_path, str) or isinstance(data_path, (list, tuple)):
            ds = self.dataset._build_dataset(
                data_path,
                split=False,
                test_batch=None,
                repeat=True
            )
        elif isinstance(data_path, Dataset):
            if hasattr(data_path, 'test'):
                ds = data_path.test
            else:
                ds = data_path.val
        elif isinstance(data_path, tf.data.Dataset):
            ds = data_path
        else:
            raise AttributeError('Specify dataset or data path.')

        X, y = [row for row in ds.take(1)][0]

        self.out_w_flat = self.fin_fc.w.numpy()
        self.out_weights = np.reshape(
            self.out_w_flat,
            [-1, self.dmx.size, self.out_dim]
        )
        self.out_biases = self.fin_fc.b.numpy()
        self.feature_relevances = self.componentwise_loss(X, y)
        self.branchwise_loss(X, y)

        # compute temporal convolution layer outputs for vis_dics
        tc_out = self.pool(self.tconv(self.dmx(X)).numpy())

        # compute data covariance
        X = X - tf.reduce_mean(X, axis=-2, keepdims=True)
        X = tf.transpose(X, [3, 0, 1, 2])
        X = tf.reshape(X, [X.shape[0], -1])
        self.dcov = tf.matmul(X, tf.transpose(X))

        # get spatial extraction fiter weights
        demx = self.dmx.w.numpy()

        kern = np.squeeze(self.tconv.filters.numpy()).T

        X = X.numpy().T

        patterns = []
        X_filt = np.zeros_like(X)
        for i_comp in range(kern.shape[0]):
            for i_ch in range(X.shape[1]):
                x = X[:, i_ch]
                X_filt[:, i_ch] = np.convolve(x, kern[i_comp, :], mode="same")
            patterns.append(np.cov(X_filt.T) @ demx[:, i_comp])
        self.patterns = np.array(patterns).T


        if 'patterns' in output:
            if 'old' in output:
                self.patterns = np.dot(self.dcov, demx)
            else:
                patterns = []
                X_filt = np.zeros_like(X)
                for i_comp in range(kern.shape[0]):
                    for i_ch in range(X.shape[1]):
                        x = X[:, i_ch]
                        X_filt[:, i_ch] = np.convolve(x, kern[i_comp, :], mode="same")
                    patterns.append(np.cov(X_filt.T) @ demx[:, i_comp])
                self.patterns = np.array(patterns).T
        else:
            self.patterns = demx

        self.lat_tcs = np.dot(demx.T, X.T)

        del X

        #  Temporal conv stuff
        self.filters = kern.T
        self.tc_out = np.squeeze(tc_out)
        self.corr_to_output = self.get_output_correlations(y)

    def plot_patterns(
        self, sensor_layout=None, sorting='l2', percentile=90,
        scale=False, class_names=None, info=None
    ):
        order, ts = self._sorting(sorting)
        self.uorder = order.ravel()
        l_u = len(self.uorder)
        if info:
            info.__setstate__(dict(_unlocked=True))
            info['sfreq'] = 1.
            self.fake_evoked = evoked.EvokedArray(self.patterns, info, tmin=0)
            if l_u > 1:
                self.fake_evoked.data[:, :l_u] = self.fake_evoked.data[:, self.uorder]
            elif l_u == 1:
                self.fake_evoked.data[:, l_u] = self.fake_evoked.data[:, self.uorder[0]]
            self.fake_evoked.crop(tmax=float(l_u))
            if scale:
                _std = self.fake_evoked.data[:, :l_u].std(0)
                self.fake_evoked.data[:, :l_u] /= _std
        elif sensor_layout:
            lo = channels.read_layout(sensor_layout)
            info = create_info(lo.names, 1., sensor_layout.split('-')[-1])
            orig_xy = np.mean(lo.pos[:, :2], 0)
            for i, ch in enumerate(lo.names):
                if info['chs'][i]['ch_name'] == ch:
                    info['chs'][i]['loc'][:2] = (lo.pos[i, :2] - orig_xy)/3.
                    #info['chs'][i]['loc'][4:] = 0
                else:
                    print("Channel name mismatch. info: {} vs lo: {}".format(
                        info['chs'][i]['ch_name'], ch))

            self.fake_evoked = evoked.EvokedArray(self.patterns, info)

            if l_u > 1:
                self.fake_evoked.data[:, :l_u] = self.fake_evoked.data[:, self.uorder]
            elif l_u == 1:
                self.fake_evoked.data[:, l_u] = self.fake_evoked.data[:, self.uorder[0]]
            self.fake_evoked.crop(tmax=float(l_u))
            if scale:
                _std = self.fake_evoked.data[:, :l_u].std(0)
                self.fake_evoked.data[:, :l_u] /= _std
        else:
            raise ValueError("Specify sensor layout")


        if np.any(self.uorder):
            nfilt = max(self.out_dim, 8)
            nrows = max(1, l_u//nfilt)
            ncols = min(nfilt, l_u)
            f, ax = plt.subplots(nrows, ncols, sharey=True)
            plt.tight_layout()
            f.set_size_inches([16, 3])
            ax = np.atleast_2d(ax)

            for ii in range(nrows):
                fake_times = np.arange(ii * ncols,  (ii + 1) * ncols, 1.)
                vmax = np.percentile(self.fake_evoked.data[:, :l_u], 95)
                self.fake_evoked.plot_topomap(
                    times=fake_times,
                    axes=ax[ii],
                    colorbar=False,
                    vmax=vmax,
                    scalings=1,
                    time_format="Branch #%g",
                    title='Patterns ('+str(sorting)+')',
                    outlines='head',
                )

    def branchwise_loss(self, X, y):
        model_weights_original = self.km.get_weights().copy()
        base_loss, _ = self.km.evaluate(X, y, verbose=0)

        losses = []
        for i in range(self.specs["n_latent"]):
            model_weights = model_weights_original.copy()
            spatial_weights = model_weights[0].copy()
            spatial_biases = model_weights[1].copy()
            temporal_biases = model_weights[3].copy()
            env_biases = model_weights[5].copy()
            spatial_weights[:, i] = 0
            spatial_biases[i] = 0
            temporal_biases[i] = 0
            env_biases[i] = 0
            model_weights[0] = spatial_weights
            model_weights[1] = spatial_biases
            model_weights[3] = temporal_biases
            model_weights[5] = env_biases
            self.km.set_weights(model_weights)
            losses.append(self.km.evaluate(X, y, verbose=0)[0])
        self.km.set_weights(model_weights_original)
        self.branch_relevance_loss = base_loss - np.array(losses)

    def plot_branch(
        self,
        branch_num: int,
        info: Info,
        params: Optional[list[str]] = ['input', 'output', 'response']
    ):
        info.__setstate__(dict(_unlocked=True))
        info['sfreq'] = 1.
        sorting = np.argsort(self.branch_relevance_loss)[::-1]
        data = self.patterns[:, sorting]
        filters = self.filters[:, sorting]
        relevances = self.branch_relevance_loss - self.branch_relevance_loss.min()
        relevance = sorted([np.round(rel/relevances.sum(), 2) for rel in relevances], reverse=True)[branch_num]
        self.fake_evoked = evoked.EvokedArray(data, info, tmin=0)
        fig, (ax1, ax2) = plt.subplots(ncols=2, nrows=1)
        fig.tight_layout()

        self.fs = self.dataset.h_params['fs']

        out_filter = filters[:, branch_num]
        _, psd = welch(self.lat_tcs[branch_num], fs=self.fs, nperseg=self.fs * 2)
        w, h = (lambda w, h: (w, h))(*freqz(out_filter, 1, worN=self.fs))
        frange = w / np.pi * self.fs / 2
        z = lambda x: (x - x.mean())/x.std()

        for param in params:
            if param == 'input':
                finput = psd[:-1]
                finput = z(finput)
                ax2.plot(frange, finput - finput.min(), color='tab:blue')
            elif param == 'output':
                foutput = np.real(finput * h * np.conj(h))
                foutput = z(foutput)
                ax2.plot(frange, foutput - foutput.min(), color='tab:orange')
            elif param == 'response':
                fresponce = np.abs(h)
                fresponce = z(fresponce)
                ax2.plot(frange, fresponce - fresponce.min(), color='tab:green')
            elif param == 'pattern':
                fpattern = finput * np.abs(h)
                fpattern = z(fpattern)
                ax2.plot(frange, fpattern - fpattern.min(), color='tab:pink')

        ax2.legend([param.capitalize() for param in params])
        ax2.set_xlim(0, 100)

        fig.suptitle(f'Branch {branch_num}', y=0.95, x=0.2, fontsize=30)
        fig.set_size_inches(10, 5)
        self.fake_evoked.plot_topomap(
            times=branch_num,
            axes=ax1,
            colorbar=False,
            scalings=1,
            time_format="",
            outlines='head',
        )

        return fig

<|MERGE_RESOLUTION|>--- conflicted
+++ resolved
@@ -39,11 +39,7 @@
 from .data import Dataset
 from .utils import regression_metrics, _onehot
 from collections import defaultdict
-<<<<<<< HEAD
 from typing import Optional
-=======
-from enum import Enum
->>>>>>> 4f628338
 
 def uniquify(seq):
     un = []
