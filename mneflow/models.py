--- conflicted
+++ resolved
@@ -30,6 +30,7 @@
 from .layers import ConvDSV, Dense, vgg_block, LFTConv, VARConv, DeMixing
 from .keras_layers import LSTMv1
 from tensorflow.keras import regularizers as k_reg, constraints
+
 
 def uniquify(seq):
     un = []
@@ -130,14 +131,9 @@
 
         return y_pred
 
-<<<<<<< HEAD
     def train(self, n_iter, eval_step=250, min_delta=1e-6, early_stopping=5):
         """
-        Trains a model
-=======
-    def train(self, n_iter, eval_step=250, min_delta=1e-6, early_stopping=3):
-        """Train a model.
->>>>>>> 657f7795
+        Train a model
 
         Parameters
         -----------
@@ -1255,11 +1251,7 @@
     """
 
     def build_graph(self):
-<<<<<<< HEAD
-        self.scope = 'lflstm-cnn'
-=======
         self.scope = 'lf-cnn-lstm'
->>>>>>> 657f7795
 
         self.demix = DeMixing(n_ls=self.specs['n_ls'], axis=2)
         dmx = self.demix(self.X)
@@ -1284,23 +1276,18 @@
         #  features = tf.expand_dims(features, 0)
         l1_lambda = self.optimizer.params['l1_lambda']
         print('flat features:', features.shape)
-<<<<<<< HEAD
         self.lstm = LSTMv1(scope="lstm",
-=======
-
-        self.lstm = LSTMv1(scope="lstm-weights",
->>>>>>> 657f7795
                            size=self.specs['n_ls'],
                            kernel_initializer='glorot_uniform',
                            recurrent_initializer='orthogonal',
                            recurrent_regularizer=k_reg.l1(l1_lambda),
-                           kernel_regularizer= k_reg.l2(l1_lambda),
-                           #bias_regularizer=None,
-                           #activity_regularizer= regularizers.l1(0.01),
-                           #kernel_constraint= constraints.UnitNorm(axis=0),
-                           #recurrent_constraint= constraints.NonNeg(),
-                           #bias_constraint=None,
-                           #dropout=0.1, recurrent_dropout=0.1,
+                           kernel_regularizer=k_reg.l2(l1_lambda),
+                           # bias_regularizer=None,
+                           # activity_regularizer= regularizers.l1(0.01),
+                           # kernel_constraint= constraints.UnitNorm(axis=0),
+                           # recurrent_constraint= constraints.NonNeg(),
+                           # bias_constraint=None,
+                           # dropout=0.1, recurrent_dropout=0.1,
                            nonlin=tf.nn.tanh,
                            unit_forget_bias=False,
                            return_sequences=False,
@@ -1308,18 +1295,10 @@
 
         lstm_out = self.lstm(features)
         print('lstm_out:', lstm_out.shape)
-<<<<<<< HEAD
         self.fin_fc = Dense(size=np.prod(self.y_shape),
                             nonlin=tf.identity, dropout=1.)
 #        self.fin_fc = DeMixing(n_ls=np.prod(self.y_shape),
 #                               nonlin=tf.identity, axis=-1)
-=======
-
-        self.fin_fc = DeMixing(n_ls=np.prod(self.y_shape),
-                               nonlin=tf.tanh,
-                               axis=-1)
->>>>>>> 657f7795
         y_pred = self.fin_fc(lstm_out)
         print(y_pred)
-
         return y_pred