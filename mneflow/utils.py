# -*- coding: utf-8 -*-
"""
Specifies utility functions.

@author: Ivan Zubarev, ivan.zubarev@aalto.fi
"""
import os
import pickle
from operator import itemgetter

import numpy as np
import tensorflow as tf
import scipy.io as sio

from mne import filter as mnefilt
from mne import epochs as mnepochs  # , pick_types

from mneflow.data import Dataset
from mneflow.optimize import Optimizer


def _onehot(y):
    """Create one-hot encoded labels."""
    n_classes = len(set(y))
    out = np.zeros((len(y), n_classes))
    for i, ii in enumerate(y):
        out[i][ii] += 1
    return out.astype(int)


def _load_meta(fname, data_id=''):
    """Loads a metadata file.

    Parameters
    ----------
    fname : str
        Path to TFRecord folder

    Returns
    -------
    meta : dict
        Metadata file

    """
    with open(fname+data_id+'_meta.pkl', 'rb') as f:
        meta = pickle.load(f)
    return meta


def leave_one_subj_out(meta, optimizer_params, graph_specs, model):
    """Perform a leave-one-out cross-validation such that, on each fold
    one input .tfrecord file is used as a validation set.

    Parameters
    ----------
    meta : dict
        Dictionary containing metadata for initializing mneflow.Dataset.
        Normally meta is an output of produce_tfrecords function.

    optimizer_params : dict
        Dictionary of parameters for initializing mneflow.Optimizer.

    graph_specs : dict
        Dictionary of model-specific parameters.

    model : mneflow.models.Model
        Class of model to be used

    Returns
    -------
    results : list of dict
        List of dictionaries, containing final cost and performance
        estimates on each fold of the cross-validation.
    """
    results = []
    optimizer = Optimizer(**optimizer_params)
    for i, path in enumerate(meta['test_paths']):
        meta_loso = meta.copy()

        # TODO! Gabi: reuse of i variable, ensure it doesn't mess up things
        train_fold = [i for i, _ in enumerate(meta['train_paths'])]
        train_fold.remove(i)

        meta_loso['train_paths'] = itemgetter(*train_fold)(meta['train_paths'])
        meta_loso['val_paths'] = itemgetter(*train_fold)(meta['val_paths'])
        print('holdout subj:', path[-10:-9])

        dataset = Dataset(meta_loso, train_batch=200, class_subset=None,
                          pick_channels=None, decim=None)
        m = model(dataset, optimizer, graph_specs)
        m.build()
<<<<<<< HEAD
        m.train(n_iter=500, eval_step=250, min_delta=1e-6, early_stopping=3)
        test_acc = m.evaluate_performance(path)
        #print(i, ':', 'test_acc:', test_acc)
        results.append({'val_acc': m.v_acc, 'test_acc': test_acc})
=======

        m.train(n_iter=30000, eval_step=250, min_delta=1e-6, early_stopping=3)
        test_acc = m.evaluate_performance(path)

        print(i, ':', 'test_acc:', test_acc)
        results.append({'val_acc': m.v_acc, 'test_init': test_acc})
>>>>>>> 657f7795
        # logger(m, results)
    return results


# def logger(savepath, h_params, params, results):
#    """Log model performance"""
#    # TODO: update logger to use meta
#    log = dict()
#    log.update(h_params)
#    log.update(params)
#    log.update(results)
#    for a in log:
#        if hasattr(log[a], '__call__'):
#            log[a] = log[a].__name__
#    header = ['architecture', 'data_id', 'val_acc', 'test_init', 'test_upd',
#              'n_epochs', 'eval_step', 'n_batch', 'y_shape', 'n_ch', 'n_t',
#              'l1_lambda', 'n_ls', 'learn_rate', 'dropout', 'patience',
#              'min_delta', 'nonlin_in', 'nonlin_hid', 'nonlin_out',
#              'filter_length', 'pooling', 'test_upd_batch', 'stride']
#    with open(savepath+'-'.join([h_params['architecture'],
#                                 'training_log.csv']), 'a') as csv_file:
#        writer = csv.DictWriter(csv_file, fieldnames=header)
#        writer.writerow(log)


def scale_to_baseline(X, baseline=None, crop_baseline=False):
    """Perform global scaling based on a specified baseline.

    Subtracts the mean and divides by the standard deviation of the
    amplitude of all channels during the baseline interval. If input
    contains 306 channels, performs separate scaling for magnetometers
    and gradiometers.

    Parameters
    ----------
    X : ndarray
        Data array with dimensions [n_epochs, n_channels, time].

    baseline : tuple of int, None
        Baseline definition (in samples). If baseline == None the whole
        epoch is used for scaling.

    crop_baseline : bool
        Whether to crop the baseline after scaling is applied.

    Returns
    -------

    X : ndarray
        Scaled data array.

    """

    if baseline is None:
        X0 = X.reshape([X.shape[0], -1])
        crop_baseline = False

    elif isinstance(baseline, tuple):
        interval = np.arange(baseline[0], baseline[1])
        X0 = X[..., interval].reshape([X.shape[0], -1])
        if crop_baseline:
            X = X[..., interval[-1]:]

    X0m = X0.mean(-1, keepdims=True)
    X0sd = X0.std(-1, keepdims=True)

    while X0m.ndim < X.ndim:
        X0m = np.expand_dims(X0m, -1)
        X0sd = np.expand_dims(X0sd, -1)

    # print(X0.shape)
    X -= X0m
    X /= X0sd

    return X


def _make_example(X, y, input_type='iid', target_type='int'):
    """Construct Example proto object from data / target pairs."""
    # if input_type in ['iid', 'trials']:
    feature = {}
    feature['X'] = tf.train.Feature(
            float_list=tf.train.FloatList(value=X.flatten()))

    if target_type == 'int':
        feature['y'] = tf.train.Feature(
                int64_list=tf.train.Int64List(value=y.flatten()))
    elif target_type == 'float':
        y = y.astype(np.float32)
        feature['y'] = tf.train.Feature(
                float_list=tf.train.FloatList(value=y.flatten()))
    else:
        raise ValueError('Invalid target type.')

    # Construct the Example proto object
    example = tf.train.Example(features=tf.train.Features(feature=feature))

    # elif input_type == 'seq':
    #    seq_length = X.shape[0]
    #    # print('make_example_shape x', X.shape, seq_length)
    #    X_ = tf.train.FeatureList(feature=[tf.train.Feature(
    #            float_list=tf.train.FloatList(value=s.flatten())) for s in X])
    #    y_ = tf.train.FeatureList(feature=[tf.train.Feature(
    #            float_list=tf.train.FloatList(value=l.flatten())) for l in y])
    #    example = tf.train.SequenceExample(
    #            context={},
    #            feature_lists=tf.train.FeatureLists(
    #                    feature_list={'X': X_, 'y': y_}))
    #    example.context.feature["length"].int64_list.value.append(seq_length)
    # print(token.shape)

    return example


def _write_tfrecords(X_, y_, output_file, input_type='iid', target_type='int'):
    # TODO! Gabi: the parameter description was incorrect, X_ and y_ are
    # lists of arrays. Otherwise zip wouldn't work.
    """Serialize and write datasets in TFRecords format.

    Parameters
    ----------
    X_ : list of ndarrays
        (Preprocessed) data matrix.
        len = `n_epochs`, shape = `(time_steps, n_channels, n_timepoints)`

    y_ : list of ndarrays
        Class labels.
        len =  `n_epochs`, shape = `y_shape`

    output_file : str
        Name of the TFRecords file.
    """
    writer = tf.io.TFRecordWriter(output_file)

    for X, y in zip(X_, y_):
        # print(len(X_), len(y_), X.shape, y.shape)
        X = X.astype(np.float32)
        # Feature contains a map of string to feature proto objects
        example = _make_example(X, y, input_type=input_type,
                                target_type=target_type)
        # Serialize the example to a string
        serialized = example.SerializeToString()
        # write the serialized object to the disk
        writer.write(serialized)
    writer.close()


def _split_sets(X, y, val=.1):
    """Applies shuffle and splits the shuffled data.

    Parameters
    ----------
    X : ndarray
        (Preprocessed) data matrix.
        shape (n_epochs, n_channels, n_timepoints)

    y : ndarray
        Class labels.
        shape (n_epochs,)

    val : float from 0 to 1
        Name of the TFRecords file.

    Returns
    -------
    X_train, y_train, X_val, y_val : ndarray
        Pairs of data / targets split in Training and Validation sets.
    """
    shuffle = np.random.permutation(X.shape[0])
    val_size = int(round(val*X.shape[0]))
    X_val = X[shuffle[:val_size], ...]
    y_val = y[shuffle[:val_size], ...]
    X_train = X[shuffle[val_size:], ...]
    y_train = y[shuffle[val_size:], ...]
    return X_train, np.squeeze(y_train), X_val, np.squeeze(y_val)


# def import_continuous(inp, picks=None, target_picks=None,
#                      array_keys={'X': 'X', 'y': 'y'},
#                      transpose=False, target_type='float'):
#    """
#    Returns
#    -------
#    data.ndim==3 [n_epochs, channels, times] and targets
#    """
#
#    if isinstance(inp, tuple) and len(inp) == 2:
#        data, targets = inp
#    elif isinstance(inp, str):
#        fname = inp
#        # print(fname[-3:])
#        if fname[-3:] == 'mat':
#            datafile = sio.loadmat(fname)
#
#        if fname[-3:] == 'npz':
#            datafile = np.load(fname)
#
#        data = datafile[array_keys['X']]
#    data = data.astype(np.float32)
#
#    if data.ndim == 2:
#        data = np.expand_dims(data, 0)
#    if transpose:
#        data = np.swapaxes(data, -1, -2)
#
#    if target_type == 'float':
#        if np.any(target_picks):
#            targets = data[:, target_picks, :]
#            data = np.delete(data, target_picks, axis=1)
#            print('Extracting target variables from target_picks')
#        else:
#            targets = datafile[array_keys['y']]
#            if targets.ndim == 2:
#                targets = np.expand_dims(targets, 0)
#            if transpose:
#                targets = np.swapaxes(targets, -1, -2)
#            print('Extracting target variables from {}'.format(
#                    array_keys['y']))
#
#    if isinstance(picks, np.ndarray):
#        data = data[:, picks, :]
#    print('input shape:', data.shape)
#    return data, targets


def import_data(inp, picks=None, target_picks=None,
                array_keys={'X': 'X', 'y': 'y'},
                transpose=False):
    """Import epoch data into `X, y` data/target pairs.

    Parameters
    ----------
    inp : list, mne.epochs.Epochs, str
        List of mne.epochs.Epochs or strings with filenames. If input
        is a single string or Epochs object, it is first converted into
        a list.

    picks : ndarray of int, optional
        Indices of channels to pick for processing. If None, all
        channels are used.

    target_picks : ndarray of int, optional
        Indices of channels to pick up target variables. If None,
        targets are extracted from other sources. Defaults to None.

    array_keys : dict, optional
        Dictionary mapping {'X': 'data_matrix', 'y': 'labels'},
        where 'data_matrix' and 'labels' are names of the corresponding
        variables, if the input is paths to .mat or .npz files.
        Defaults to {'X': 'X', 'y': 'y'}

    Returns
    -------
    data, targets: ndarray
        data.shape =  [n_epochs, channels, times]

        targets.shape =  [n_epochs, y_shape]

    """
    if isinstance(inp, mnepochs.BaseEpochs):
        print('processing epochs')
        inp.load_data()
        data = inp.get_data()
        events = inp.events[:, 2]

    elif isinstance(inp, tuple) and len(inp) == 2:
        print('importing from tuple')
        data, events = inp

    elif isinstance(inp, str):
        # TODO: ADD CASE FOR RAW FILE
        fname = inp
        if fname[-3:] == 'fif':
            epochs = mnepochs.read_epochs(fname, preload=True,
                                          verbose='CRITICAL')
            print(np.unique(epochs.events[:,2]))
            # if isinstance(picks, dict):
            #    picks = pick_types(epochs.info, **picks)
            events = epochs.events[:, 2]
            data = epochs.get_data()
        # elif fname[-8:] == '_raw.fif':
        #    raw = mne.io.Raw[fname]

        else:
            if fname[-3:] == 'mat':
                datafile = sio.loadmat(fname)

            if fname[-3:] == 'npz':
                print('Importing from npz')
                datafile = np.load(fname)

            data = datafile[array_keys['X']]
            if np.any(target_picks):
                events = data[:, target_picks, :]
                data = np.delete(data, target_picks, axis=1)
                print('Extracting target variables from target_picks')
            else:
                events = datafile[array_keys['y']]
                print('Extracting target variables from {}'.format(
                        array_keys['y']))

    data = data.astype(np.float32)
    # TODO: make sure that X is 3d here
    while data.ndim < 3:
        data = np.expand_dims(data, 0)
        events = np.expand_dims(events, 0)

    if isinstance(picks, np.ndarray):
        data = data[:, picks, :]

    if transpose:
        if 'X' in transpose:
            data = np.swapaxes(data, -1, -2)
        if 'y' in transpose:
            events = np.swapaxes(events, -1, -2)
<<<<<<< HEAD
    print('input shapes: X-', data.shape, 'targets-', events.shape)
=======

    print('input shape:', data.shape)
    print('target shape:', events.shape)
>>>>>>> 657f7795
    return data, events


def _segment(data, segment_length=200, seq_length=None, augment=False,
             stride=25, input_type='iid'):
    """Split the data into fixed-length segments.

    Parameters:
    -----------
    data : list of ndarrays
        Data array of shape (n_epochs, n_channels, n_times)

    labels : ndarray
        Array of labels (n_epochs, y_shape)

    seq_length: int or None
        Length of segment sequence.

    segment_length : int or False
        Length of segment into which to split the data in time samples.

    Returns:
    --------
    data : list of ndarrays
        Data array of shape
        [n_epochs*nrows, seq_length, n_channels, segment_length]
    """

    x_out = []
    for xx in data:
        n_epochs, n_ch, n_t = xx.shape
        if augment:
            nrows = n_t - segment_length + 1
            a, b, c = xx.strides
            x4D = np.lib.stride_tricks.as_strided(
                    xx, shape=(n_epochs, n_ch, nrows, segment_length),
                    strides=(a, b, c, c))
            x4D = x4D[:, :, ::stride, :]
            # [n_epochs,n_ch, n_rows, n_t]
            x4D = np.swapaxes(x4D, 2, 1)
            # [n_epochs, n_rows, n_ch, n_t]
            n_seqs = x4D.shape[1]
            # print(n_seqs)
            if input_type != 'seq':
                x4D = x4D.reshape(
                        [n_epochs*n_seqs, n_ch, segment_length], order='C')
            elif seq_length:
                # seqs_ = min(n_seq//segment_length
                seq_bins = np.arange(0, n_seqs+1, seq_length)[1:]
                x4D = np.split(x4D, seq_bins, axis=1)[:-1]
                x4D = np.concatenate(x4D)
                print('n_seq:', n_seqs, 'shape:', x4D.shape,
                      'dropped:', n_seqs % x4D.shape[1])
                # x4D = x4D.reshape([n_epochs*x4D.shape[1], 1, n_ch,
                #                   segment_length], order='C')

            x_out.append(x4D)
            # [n_epochs * n_rows, 1, n_ch, n_t]
        else:
            bins = np.arange(0, n_t+1, segment_length)[1:]
            xb = np.concatenate(np.split(xx, bins, axis=-1)[:-1])
            x_out.append(np.expand_dims(xb, 1))

    if input_type != 'seq' or seq_length:
        return np.concatenate(x_out, 0)
    else:
        return(x_out)


def cont_split_indices(X, test_size=.1, test_segments=5):
    """X - 3d data array."""
    raw_len = X.shape[-1]
    test_samples = int(test_size*raw_len//test_segments)
    interval = raw_len//(test_segments+1)
    data_intervals = np.arange(test_samples, raw_len-test_samples, interval)

    test_start = [ds + np.random.randint(interval - test_samples)
                  for ds in data_intervals]

    test_indices = [(t_strt, t_strt+test_samples)
                    for t_strt in test_start[:-1]]
    return test_indices


def partition(data, test_indices):
    """Partition data according to ranges defined by `test_indices`.

    Parameters:
    -----------
    data : list of ndarray
        Data array to be partitioned.

    test_indices : list
        Contains pairs of values [start, end], indicating where the data
        will be partitioned.

    Returns:
    --------
    x_train, x_test: lists of ndarrays
        The data partitioned into two sets.

    Raises:
    -------
        ValueError: If the shape of`test_indices` is incorrect.

        AttributeError: If `test_indices` is empty.
    """
    if any(test_indices):
        if np.ndim(test_indices) == 1 and np.max(test_indices) < data.shape[0]:
            x_out = [data[test_indices, ...],
                     np.delete(data, test_indices, axis=0)][::-1]
        elif np.ndim(test_indices) == 2:
            bins = sorted(np.ravel(test_indices))
            # data is a list of segments of different lengths
            x_out = np.split(data, bins, axis=-1)
        else:
            raise ValueError('Could not split the data, check test_indices!')

        x_out = [xt - np.median(xt, axis=-1, keepdims=True) for xt in x_out]
        x_train = x_out[0::2]
        x_test = x_out[1::2]

        # print([xt.shape for xt in x_train])
        return x_train, x_test
    else:
        raise AttributeError('No test indices provided')


def produce_labels(y, return_stats=True):
    """Produces labels array from e.g. event (unordered) trigger codes.

    Parameters
    ----------
    y : ndarray, shape (n_epochs,)
        Array of trigger codes.

    return_stats : bool
        Whether to return optional outputs.

    Returns
    -------
    inv : ndarray, shape (n_epochs)
        Ordered class labels.

    total_counts : int, optional
        Total count of events.

    class_proportions : dict, optional
        {new_class: proportion of new_class1 in the dataset}.

    orig_classes : dict, optional
        Mapping {new_class:old_class}.
    """

    classes, inds, inv, counts = np.unique(y,
                                           return_index=True,
                                           return_inverse=True,
                                           return_counts=True)
    total_counts = np.sum(counts)
    counts = counts/float(total_counts)
    class_proportions = {clss: cnt for clss, cnt in zip(inv[inds], counts)}
    orig_classes = {new: old for new, old in zip(inv[inds], classes)}
    if return_stats:
        return inv, total_counts, class_proportions, orig_classes
    else:
        return inv


# def process_labels(y, scale=False, decimate=False, normalize=False,
#                   transpose=False, transform=False, segment=False):
#    """Preprocess target variables."""
#    if transpose:
#        y = np.swapaxes(y, -2, -1)
#
#    if segment:
#        y, _ = _segment(y, labels=None, segment_length=segment)
#    if decimate:
#        assert y.ndim == 3
#        y = y[..., ::decimate]
#    if normalize:
#        y = scale_to_baseline(y, baseline=None, crop_baseline=False)
#    y = np.mean(y**2, axis=-1)
    # print('y', y.shape)
#    if isinstance(transform, callable):
#        y = transform(y)
#    return y


def _combine_labels(labels, new_mapping):
    """Combine event labels.

    Parameters
    ----------
    labels : ndarray
        Label vector

    combine_dict : dict
        Mapping {'new_label': [old_label1, old_label2]}

    Returns:
    --------
    new_labels : ndarray
        Updated label vector.

    keep_ind : ndarray
        Label indices.
    """
    new_labels = 404*np.ones(len(labels), int)
    for old_label, new_label in new_mapping.items():
        ind = np.where(labels == old_label)[0]
        new_labels[ind] = new_label
    keep_ind = np.where(new_labels != 404)[0]
    return new_labels, keep_ind


def preprocess_epochs(data, events, val_size=.1, scale=False, fs=None,
                      scale_interval=None, crop_baseline=False, decimate=False,
                      bp_filter=False, picks=None, segment=False,
                      augment=False):
    """
    Parameters
    ----------
    scale : bool, optinal
        Whether to perform scaling to baseline. Defaults to False.

    scale_interval : NoneType, tuple of ints or floats,  optional
        Baseline definition. If None (default) scaling is
        performed based on all timepoints of the epoch.
        If tuple, then baseline is data[tuple[0] : tuple[1]].
        Only used if scale == True.

    crop_baseline : bool, optinal
        Whether to crop baseline specified by 'scale_interval'
        after scaling. Defaults to False.


    Returns
    -------
    x_train, x_val: ndarrays
        Data arrays of dimensions [n_epochs, n_seq, n_ch, n_t]

    y_train, y_val : ndarrays
        Label arrays of dimensions [n_epochs, n_seq, n_targets]
    """

    if bp_filter:
        data = data.astype(np.float64)
        # print(data.shape)
        data = mnefilt.filter_data(data, fs,
                                   l_freq=bp_filter[0],
                                   h_freq=bp_filter[1],
                                   method='iir', verbose=False)
    if scale:
        data = scale_to_baseline(data, baseline=scale_interval,
                                 crop_baseline=crop_baseline)

    if isinstance(picks, np.ndarray):
        data = data[:, picks, :]

    if decimate:
        data = data[..., ::decimate]

    x_train, y_train, x_val, y_val = _split_sets(data, events, val=.1)
    if y_train.ndim == 1 and y_val.ndim == 1:
        # print(e)
        y_train = np.expand_dims(y_train, -1)
        y_val = np.expand_dims(y_val, -1)

    # x_train = np.expand_dims(x_train,-1)
    # x_val = np.expand_dims(x_val,-1)
    # print('y_train:', y_train.shape)
    # = [np.expand_dims(s, -1) for s in sets]

    return x_train, y_train, x_val, y_val


def preprocess_continuous(data, targets, scale=True, segment=200,
                          val_size=0.1, augment=False, aug_stride=10,
                          transform_targets=True, bp_filter=False, fs=None,
                          decimate=None, input_type='iid', seq_length=None):
    """
    Returns
    -------
    x_train, x_val: ndarrays
        Data arrays of dimensions [n_epochs, n_seq, n_ch, n_t]

    y_train, y_val : ndarrays
        Label arrays of dimensions [n_epochs, n_seq, n_targets]
    """
    if bp_filter:
        data = data.astype(np.float64)
        data = mnefilt.notch_filter(data, fs, freqs=np.arange(50, 101, 50),
                                    notch_widths=1)

        data = mnefilt.filter_data(data, fs,
                                   l_freq=bp_filter[0],
                                   h_freq=bp_filter[1],
                                   method='iir', verbose=False)
    if transform_targets:
        poles = 1./aug_stride*np.ones(aug_stride)
        # print(targets.shape)
        # TODO! Gabi: Generalize instead of picking only the first class.
        targets_new = [np.convolve(targets[0, i, ...], poles, mode='same')
                       for i in range(5)]
        targets = np.stack(targets_new)[None, ...]
        print('targets:', targets.shape)
        targets = mnefilt.filter_data(targets, sfreq=fs,
                                      l_freq=.05, h_freq=None,
                                      method='iir', verbose=False)
    if scale:
        data -= data.mean(-1, keepdims=True)
        data /= data.std()
        y_median = np.median(targets[0, :, :], axis=-1, keepdims=True)
        # print(y_median.shape)
        # y_max = np.max(targets[0,0,...])
        q1, q5 = np.percentile(targets[0, ...], [2.5, 97.5],
                               axis=-1, keepdims=True)
        qrange = np.array(q5) - np.array(q1)
        targets = targets - y_median[None, ...]
        targets = targets / qrange[None, ...]
        # print(qrange.shape)

    if decimate:
        data = data[..., ::decimate]
        targets = targets[..., ::decimate]

    if val_size > 0:
        # TODO! test_segments should be included in the function arguments
        test_inds = cont_split_indices(data, test_size=val_size,
                                       test_segments=5)
        x_train, x_val = partition(data, test_inds)
        y_train, y_val = partition(targets, test_inds)

    if segment:
        x_train = _segment(x_train, segment_length=segment, augment=augment,
                           stride=aug_stride, input_type=input_type,
                           seq_length=seq_length)

        x_val = _segment(x_val, segment_length=segment, augment=augment,
                         stride=aug_stride, input_type=input_type,
                         seq_length=seq_length)

        y_train = _segment(y_train, segment_length=segment, augment=augment,
                           stride=aug_stride, input_type=input_type,
                           seq_length=seq_length)

        y_val = _segment(y_val, segment_length=segment, augment=augment,
                         stride=aug_stride, input_type=input_type,
                         seq_length=seq_length)

        print('segment:', x_val[0].shape, y_val[0].shape)
    if transform_targets:
        if input_type == 'seq':
            y_train = [np.mean(y_tr[..., 0, -aug_stride:],
                               axis=-1, keepdims=True) for y_tr in y_train]
            y_val = [np.mean(y_v[..., 0, -aug_stride:],
                             axis=-1, keepdims=True) for y_v in y_val]

            # y_train = [np.mean(y_tr[..., -aug_stride:],
            #                   axis=-1) for y_tr in y_train]
            # y_val = [np.mean(y_v[..., -aug_stride:],
            #                 axis=-1) for y_v in y_val]

            print('preproc cont', len(x_train), x_train[0].shape,
                  y_train[0].shape)
        else:
            y_train = np.mean(y_train[..., 0, -aug_stride:],
                              axis=-1, keepdims=True)
            y_val = np.mean(y_val[..., 0, -aug_stride:],
                            axis=-1, keepdims=True)
            # y_train -= y_median[None, 0, :]
            # y_val -= y_median[None, 0,  :]
            # y_train /= qrange[None, 0, :]
            # y_val /= qrange[None, 0, :]
            print('preproc cont', x_train.shape, y_train.shape)
    return x_train, y_train, x_val, y_val


def produce_tfrecords(inputs, savepath, out_name, fs,
                      input_type='trials', target_type='float',
                      array_keys={'X': 'X', 'y': 'y'}, val_size=0.2,
                      scale=False, scale_interval=None,   crop_baseline=False,
                      bp_filter=False, decimate=False, combine_events=None,
                      segment=False, augment=False, aug_stride=50,
                      picks=None, transpose=False,
<<<<<<< HEAD
                      target_picks=None, transform_targets=False, seq_length=None,
                      overwrite=True, savebatch=1, test_set=False,):
=======
                      target_picks=None, transform_targets=False,
                      seq_length=None, overwrite=True, savebatch=1,
                      save_origs=False,):
>>>>>>> 657f7795

    r"""
    Produces TFRecord files from input, applies (optional) preprocessing.

    Calling this function will convert the input data into TFRecords
    format that is used to effiently store and run Tensorflow models on
    the data.


    Parameters
    ----------
    inputs : mne.Epochs, list of str, tuple of ndarrays
        Input data.

    savepath : str
        A path where the output TFRecord and corresponding metadata
        files will be stored.

    out_name : str
        Filename prefix for the output files.

    fs : float, optional
         Sampling frequency, required only if inputs are not mne.Epochs

    input_type : str {'trials', 'iid', 'seq'}
        Type of input data.

    target_type : str {'int', 'float'}
        Type of target variable.
        'int' - for classification, 'float' for regression problems.

    array_keys : dict, optional
        Dictionary mapping {'X':'data_matrix','y':'labels'},
        where 'data_matrix' and 'labels' are names of the
        corresponding variables if the input is paths to .mat or .npz
        files. Defaults to {'X':'X', 'y':'y'}

    val_size : float, optional
        Proportion of the data to use as a validation set. Only used if
        shuffle_split = True. Defaults to 0.2.

    scale : bool, optinal
        Whether to perform scaling to baseline. Defaults to False.

    scale_interval : NoneType, tuple of ints or floats,  optimal
        Baseline definition. If None (default) scaling is
        performed based on all timepoints of the epoch.
        If tuple, then baseline is data[tuple[0] : tuple[1]].
        Only used if scale == True.

    crop_baseline : bool, optinal
        Whether to crop baseline specified by 'scale_interval'
        after scaling. Defaults to False.

    bp_filter : bool, tuple, optinal
        Band pass filter. Tuple of int or NoneType.

    decimate : False, int, optional
        Whether to decimate the input data. Defaults to False.

    combine_events : dict, optional
        Dictionary for combining or otherwise manipulating lables.
        Should contain mapping {old_label: new_label}. If provided and
        some old_labels are not specified in keys, the corresponding
        epochs are discarded.

    segment : bool, int, optional
        Whether to spit the data into smaller segments of specified
        length.

    augment : bool, optional
        Whether to apply sliding window augmentation.

    aug_stride : int, optional
        Stride of sliding window augmentation.

    picks : ndarray of int, optional
        Array of channel indices to use in decoding.

    target_picks : ndarray, optional
        Array of channel indices used to extract target variable.

    transpose : bool, tuple, optional
        ('X', 'y') swaps last two dimensions of both data and targets
        during import.
        ('X'), does the same for data only. Default is False.

    transform_targets : bool, optional
        Whether to transform the targets,

    seq_length : int, optional
        Length of segment sequence.

    overwrite : bool, optional
        Whether to overwrite the metafile if it already exists at the
        specified path.

    savebatch : int
        Number of input files per to be stored in the output TFRecord
        file. Deafults to 1.

<<<<<<< HEAD
    test_set : str {'holdout', 'loso', 'none'}, optinal
        Defines if a separate holdout test set is required.
        'holdout' saves 50% of the validation set
        'loso' saves the whole dataset in original order for
        leave-one-subject-out cross-validation.
        'none' does not leave a separate test set. Defaults to 'none'.
=======
    save_origs : bool, optinal
        If True, also saves the whole dataset in original order,
        e.g. for leave-one-subject-out cross-validation.
        Defaults to False.
>>>>>>> 657f7795

    Returns
    -------
    meta : dict
        Metadata associated with the processed dataset. Contains all
        the information about the dataset required for further
        processing with mneflow.
        Whenever the function is called the copy of metadata is also
        saved to savepath/meta.pkl so it can be restored at any time.


    Notes
    -----
    Pre-processing functions are implemented mostly for for convenience
    when working with array inputs. When working with mne.epochs the
    use of the corresponding mne functions is preferred.

    Examples
    --------
    >>> meta = mneflow.produce_tfrecords(input_paths, \**import_opts)

    """
    if not os.path.exists(savepath):
        os.mkdir(savepath)
    if overwrite or not os.path.exists(savepath+out_name+'_meta.pkl'):
<<<<<<< HEAD

        meta = dict(train_paths=[], val_paths=[], test_paths=[],
                    data_id=out_name, val_size=0, savepath=savepath,
                    target_type=target_type, input_type=input_type)
        jj = 0
        #i = 0
=======
        meta = dict(train_paths=[], val_paths=[], test_paths=[], orig_paths=[],
                    data_id=out_name, val_size=0, savepath=savepath,
                    target_type=target_type, input_type=input_type)
        jj = 0
        # i = 0
>>>>>>> 657f7795
        meta['fs'] = fs
        if not isinstance(inputs, list):
            inputs = [inputs]
        for inp in inputs:
            data, events = import_data(inp, picks=picks, array_keys=array_keys,
                                       target_picks=target_picks,
                                       transpose=transpose)
<<<<<<< HEAD

            if target_type == 'int':
                # Specific to classification
                if combine_events:
                    events, keep_ind = _combine_labels(events, combine_events)
                    data = data[keep_ind, ...]
                    events = events[keep_ind]
                    #print(events)

                events, total_counts, meta['class_proportions'], meta['orig_classes'] = produce_labels(events)
                events = _onehot(events)

            x_train,  y_train, x_val, y_val = preprocess(data, events,
                                             input_type= input_type,
                                             scale=True, fs=fs,
                                             val_size=val_size,
                                             scale_interval=scale_interval,
                                             segment=segment, augment=augment,
                                             aug_stride=aug_stride,
                                             crop_baseline=crop_baseline,
                                             decimate=decimate,
                                             bp_filter=bp_filter,
                                             seq_length=seq_length)
            if test_set == 'holdout':
                x_val, y_val, x_test, y_test = _split_sets(x_val, y_val, val=.5)

                #print(x_train.shape)
#            else:
#                # TODO: continous classification
##                data, events = import_continuous(inp, picks=picks,
##                                                 target_picks=target_picks,
##                                                 array_keys=array_keys,
##                                                 transpose=transpose,
##                                                 target_type='float')
#                x_train,  y_train, x_val, y_val = preprocess_continuous(data, events,
#                                                                       scale=scale,
#                                                                       segment=segment,
#                                                                       augment=augment,
#                                                                       val_size=val_size,
#                                                                       aug_stride=aug_stride,
#                                                                       decimate=decimate,
#                                                                       fs=fs,
#                                                                       transform_targets=transform_targets,
#                                                                       bp_filter=bp_filter,
#                                                                       input_type=input_type,
#                                                                       seq_length=seq_length)
            if input_type == 'trials':
                meta['y_shape'] = y_train[0].shape
            else:
                meta['y_shape'] = y_train[0].shape[-1]


            # TODO: test for input_type ['trials', 'iid', 'seq'] and target_types [int, float]
=======
            if input_type == 'trials':
                if target_type == 'int':
                    # Specific to classification
                    if combine_events:
                        events, keep_ind = _combine_labels(events,
                                                           combine_events)
                        data = data[keep_ind, ...]
                        events = events[keep_ind]

                    events, total_counts, props, orig = produce_labels(events)
                    meta['class_proportions'] = props
                    meta['orig_classes'] = orig
                    del props, orig

                    events = _onehot(events)
                    # print(np.unique(events))
                    # meta['n_classes'] = len(meta['class_proportions'])
                x_train,  y_train, x_val, y_val = preprocess_epochs(
                        data, events, scale=True, fs=fs, val_size=val_size,
                        scale_interval=scale_interval, segment=segment,
                        augment=augment, crop_baseline=crop_baseline,
                        decimate=decimate, bp_filter=bp_filter)

                meta['y_shape'] = y_train[0].shape
                # print(x_train.shape)
            else:
                # TODO: continous classification
                # data, events = import_continuous(inp, picks=picks,
                #                                 target_picks=target_picks,
                #                                 array_keys=array_keys,
                #                                 transpose=transpose,
                #                                 target_type='float')
                x_train,  y_train, x_val, y_val = preprocess_continuous(
                        data, events, scale=scale, segment=segment,
                        augment=augment, val_size=val_size,
                        aug_stride=aug_stride, decimate=decimate, fs=fs,
                        transform_targets=transform_targets,
                        bp_filter=bp_filter, input_type=input_type,
                        seq_length=seq_length)

                meta['y_shape'] = y_train[0].shape[-1]
            # TODO: test for input_type ['trials', 'iid', 'seq']
            # TODO: test for target_types [int, float]

>>>>>>> 657f7795
            if input_type == 'seq':
                meta['n_seq'], meta['n_ch'], meta['n_t'] = x_train[0].shape
        # n_epochs, meta['n_seq'], meta['n_ch'], meta['n_t'] = x_train[0].shape
                meta['y_shape'] = y_train[0].shape[-1]
            else:
                n_epochs, meta['n_ch'], meta['n_t'] = x_train.shape
                # meta['y_shape'] = y_train.shape[-1]

            print('Prepocessed sample shape:', x_train[0].shape)
            print('Target shape actual/metadata: ',
                  y_train[0].shape, meta['y_shape'])
            print('Saving TFRecord# {}'.format(jj))

            meta['val_size'] += len(y_val)
            meta['train_paths'].append(''.join([savepath, out_name,
                                                '_train_', str(jj),
                                                '.tfrecord']))
            _write_tfrecords(x_train, y_train, meta['train_paths'][-1],
                             input_type=input_type, target_type=target_type)

            meta['val_paths'].append(''.join([savepath, out_name,
                                              '_val_', str(jj),
                                              '.tfrecord']))
            _write_tfrecords(x_val, y_val, meta['val_paths'][-1],
                             input_type=input_type, target_type=target_type)

<<<<<<< HEAD

            if test_set == 'loso':
                meta['test_paths'].append(''.join([savepath, out_name,
                                                   '_test_', str(jj),
                                                   '.tfrecord']))
                _write_tfrecords(np.concatenate([x_train, x_val], axis=0),
                                 np.concatenate([y_train, y_val], axis=0),
                                 meta['test_paths'][-1],
                                 input_type=input_type,
                                 target_type=target_type)
            elif test_set == 'holdout':
                meta['test_paths'].append(''.join([savepath, out_name,
                                                   '_test_', str(jj),
                                                   '.tfrecord']))
                _write_tfrecords(x_test, y_test, meta['test_paths'][-1],
                                 input_type=input_type,
                                 target_type=target_type)



=======
#            meta['test_paths'].append(''.join([savepath, out_name,
#                                               '_test_', str(jj),
#                                               '.tfrecord']))
#            _write_tfrecords(x_test, y_test, meta['test_paths'][-1],
#                             input_type=input_type, target_type=target_type)

#            if save_origs:
#                meta['orig_paths'].append(''.join([savepath, out_name,
#                                                   '_orig_', str(jj),
#                                                   '.tfrecord']))
#                _write_tfrecords(X, y, meta['orig_paths'][-1], task=task)
>>>>>>> 657f7795
            jj += 1
        with open(savepath+out_name+'_meta.pkl', 'wb') as f:
            pickle.dump(meta, f)

    elif os.path.exists(savepath+out_name+'_meta.pkl'):
        print('Metadata file found, restoring')
        meta = _load_meta(savepath, data_id=out_name)
<<<<<<< HEAD
    return meta


def _combine_labels(labels, new_mapping):
    """Combines labels

    Parameters
    ----------
    labels : ndarray
            label vector
    combine_dict : dict
            mapping {'new_label':[old_label1,old_label2]}
    """
    new_labels = 404*np.ones(len(labels), int)
    for old_label, new_label in new_mapping.items():
        ind = np.where(labels == old_label)[0]
        new_labels[ind] = new_label
    keep_ind = np.where(new_labels != 404)[0]
    return new_labels, keep_ind


def _segment(data, segment_length=200, seq_length=None, augment=False,
             stride=25, input_type='iid'):
    """
    Parameters:
    -----------
    data : list of ndarrays
            data array of shape (n_epochs, n_channels, n_times)

    labels : ndarray
            array of labels (n_epochs,)

    segment_length : int or False
                    length of segment into which to split the data in
                    time samples

    """
    #print('data:', data.shape)
    x_out = []
    for jj, xx in enumerate(data):
        #print('xx:', xx.shape)
        n_ch, n_t = xx.shape
        last_segment_start = n_t - segment_length
        if not augment:
            stride = segment_length
        starts = np.arange(0, last_segment_start+1, stride)
        segments = [xx[..., s:s+segment_length] for s in starts]

        if input_type=='seq':
            if not seq_length:
                seq_length = len(segments)
            seq_bins = np.arange(seq_length, len(segments)+1, seq_length)
            segments = np.split(segments, seq_bins, axis=0)[:-1]
            x_new = np.array(segments)
        else:
            x_new = np.stack(segments, axis=0)
#        if jj == 0:
#            print('n_segments: {:d}, shape: {:d}x{:d}'.format(len(segments), segments[0].shape[0], segments[0].shape[1]))
        x_out.append(x_new)
        # print('xout:', len(x_out), x_out[-1].shape)
    #if input_type != 'seq' or seq_length:

    return np.concatenate(x_out, 0)
    #else:
    #    return(x_out)


def cont_split_indices(X, test_size=.1, test_segments=5):
    """
    X - 3d data array

    """
    raw_len = X.shape[-1]
    test_samples = int(test_size*raw_len//test_segments)
    interval = raw_len//(test_segments+1)
    data_intervals = np.arange(test_samples, raw_len-test_samples, interval)

    test_start = [ds + np.random.randint(interval - test_samples) for ds in data_intervals]

    test_indices = [(t_strt, t_strt+test_samples) for t_strt in test_start[:-1]]
    return test_indices


def partition(data, test_indices):
    if any(test_indices):
        if np.ndim(test_indices) == 1 and np.max(test_indices) < data.shape[0]:
            x_out = [data[test_indices,...], np.delete(data, test_indices, axis=0)][::-1]
        elif np.ndim(test_indices) == 2:
            bins = sorted(np.ravel(test_indices))
            x_out = np.split(data, bins, axis=-1) # data is a list of segmnets of different lengths
        else:
            print('Could not split the data, check test_indices!')
            return
        x_out = [xt - np.median(xt, axis=-1, keepdims=True) for xt in x_out]
        x_train = x_out[0::2]
        x_test = x_out[1::2]

        # print([xt.shape for xt in x_train])
        return x_train, x_test
    else:
        print('No test labels provided')
        return None


def preprocess(data, events, input_type='trials', val_size=.1, scale=False,
               fs=None, scale_interval=None, crop_baseline=False,
               decimate=False, bp_filter=False, picks=None, segment=False,
               augment=False, aug_stride=25, seq_length=None):
    """
    scale : bool, optinal
        whether to perform scaling to baseline. Defaults to False.

    scale_interval : NoneType, tuple of ints or floats,  optinal
        baseline definition. If None (default) scaling is
        perfromed based on all timepoints of the epoch.
        If tuple, than baseline is data[tuple[0] : tuple[1]].
        Only used if scale == True.

    crop_baseline : bool, optinal
        whether to crop baseline specified by 'scale_interval'
        after scaling (defaults to False).


    Returns
    -------
    x_train, x_val - arrays of dimensions [n_epochs, n_seq, n_ch, n_t]
    y_train, y_val - arrays of dimensions [n_epochs, n_seq, n_targets]
    """

    if bp_filter:
        data = data.astype(np.float64)
        data = mnefilt.filter_data(data, fs, l_freq=bp_filter[0],
                                   h_freq=bp_filter[1],
                                   method='iir', verbose=False)
    if scale:
        data = scale_to_baseline(data, baseline=scale_interval,
                                 crop_baseline=crop_baseline)

    if isinstance(picks, np.ndarray):
        data = data[:, picks, :]

    if decimate:
        data = data[..., ::decimate]

    if input_type == 'continuous':
        test_inds = cont_split_indices(data, test_size=val_size,
                                       test_segments=5)
        x_train, x_val = partition(data, test_inds)
        y_train, y_val = partition(events, test_inds)

    else:
        x_train, y_train, x_val, y_val = _split_sets(data, events, val=val_size)
        if y_train.ndim == 1 and y_val.ndim == 1:
            y_train = np.expand_dims(y_train, -1)
            y_val = np.expand_dims(y_val, -1)
    print('training set: X-', x_train.shape, ' y-', y_train.shape)
    print('validation set: X-', x_val.shape, ' y-', y_val.shape)


    if segment:
        x_train = _segment(x_train, segment_length=segment, augment=augment,
                           stride=aug_stride, input_type=input_type,
                           seq_length=seq_length)

        x_val = _segment(x_val, segment_length=segment, augment=augment,
                         stride=aug_stride, input_type=input_type,
                         seq_length=seq_length)
        if y_train.ndim == 3 and y_val.ndim == 3:
            y_train = _segment(y_train, segment_length=segment, augment=augment,
                               stride=aug_stride, input_type=input_type,
                               seq_length=seq_length)
            y_val = _segment(y_val, segment_length=segment, augment=augment,
                             stride=aug_stride, input_type=input_type,
                             seq_length=seq_length)
        else:
            y_train = np.tile(y_train, [x_train.shape[0]//y_train.shape[0],1])
            y_val = np.tile(y_val, [x_val.shape[0]//y_val.shape[0],1])
        print('train segment:', x_train.shape, y_train.shape)
        print('val segmented:', x_val.shape, y_val.shape)

#    x_train = np.expand_dims(x_train,-1)
#    x_val = np.expand_dims(x_val,-1)
    # print('y_train:', y_train.shape)
    # = [np.expand_dims(s, -1) for s in sets]

    return x_train, y_train, x_val, y_val

def preprocess_continuous(data, targets, scale=True, segment=200, augment=False,
                          val_size=0.1, aug_stride=10, transform_targets=True,
                          bp_filter=False, fs=None, decimate=None, input_type='iid',
                          seq_length=None):
    """
    Returns
    -------
    x_train, x_val - arrays or lists of arrays of dimensions [n_epochs, n_seq, n_ch, n_t]
    y_train, y_val - arrays or lists of arrays of dimensions [n_epochs, n_seq, n_targets]
    """
#    if transform_targets:
#        poles = 1./aug_stride*np.ones(aug_stride)
#        # print(targets.shape)
#        targets_new = [np.convolve(targets[0,i,...], poles, mode='same') for i in range(5)]
#        targets = np.stack(targets_new)[None,...]
#        print('targets:', targets.shape)
#        targets = mnefilt.filter_data(targets, sfreq=fs, l_freq=.05, h_freq=None,
#                                      method='iir', verbose=False)
#
#    if scale:
#        data -= data.mean(-1, keepdims=True)
#        data /= data.std()
#        y_median = np.median(targets[0, :, :], axis=-1, keepdims=True)
#        # print(y_median.shape)
#        # y_max = np.max(targets[0,0,...])
#        q1, q5 = np.percentile(targets[0, ...], [2.5, 97.5], axis=-1, keepdims=True)
#        qrange = np.array(q5) - np.array(q1)
#        targets -= y_median[None,...]
#        targets /= qrange[None,...]
#        # print(qrange.shape)

#    if val_size > 0:
#        test_inds = cont_split_indices(data, test_size=val_size, test_segments=5)
#        x_train, x_val = partition(data, test_inds)
#        y_train, y_val = partition(targets, test_inds)

#    if segment:
#        x_train = _segment(x_train, segment_length=segment, augment=augment,
#                           stride=aug_stride, input_type=input_type, seq_length=seq_length)
#
#        x_val = _segment(x_val, segment_length=segment, augment=augment,
#                         stride=aug_stride, input_type=input_type, seq_length=seq_length)
#        y_train = _segment(y_train, segment_length=segment, augment=augment,
#                           stride=aug_stride, input_type=input_type, seq_length=seq_length)
#        y_val = _segment(y_val, segment_length=segment, augment=augment,
#                         stride=aug_stride, input_type=input_type, seq_length=seq_length)
#        print('segment:', x_val[0].shape, y_val[0].shape)
    if transform_targets:

        if input_type == 'seq':
            y_train = [np.mean(y_tr[..., 0, -aug_stride:], axis=-1, keepdims=True) for y_tr in y_train]
            y_val = [np.mean(y_v[..., 0, -aug_stride:], axis=-1, keepdims=True) for y_v in y_val]
#            y_train = [np.mean(y_tr[..., -aug_stride:], axis=-1) for y_tr in y_train]
#            y_val = [np.mean(y_v[..., -aug_stride:], axis=-1) for y_v in y_val]
            print('preproc cont', len(x_train), x_train[0].shape, y_train[0].shape)
        else:
            y_train = np.mean(y_train[...,0, -aug_stride:], axis=-1, keepdims=True)
            y_val = np.mean(y_val[...,0, -aug_stride:], axis=-1, keepdims=True)
#            y_train -= y_median[None,0, :]
#            y_val -= y_median[None,0,  :]
#            y_train /= qrange[None,0, :]
#            y_val /= qrange[None, 0, :]
            print('preproc cont', x_train.shape, y_train.shape)
    return x_train, y_train, x_val, y_val

# def process_labels(y, scale=False, decimate=False, normalize=False,
#                   transpose=False, transform=False, segment=False):
#    """Preprocess target variables."""
#    if transpose:
#        y = np.swapaxes(y, -2, -1)
#
#    if segment:
#        y, _ = _segment(y, labels=None, segment_length=segment)
#    if decimate:
#        assert y.ndim == 3
#        y = y[..., ::decimate]
#    if normalize:
#        y = scale_to_baseline(y, baseline=None, crop_baseline=False)
#    y = np.mean(y**2, axis=-1)
    # print('y', y.shape)
#    if isinstance(transform, callable):
#        y = transform(y)

#    return y
=======
    return meta
>>>>>>> 657f7795
<|MERGE_RESOLUTION|>--- conflicted
+++ resolved
@@ -89,42 +89,15 @@
                           pick_channels=None, decim=None)
         m = model(dataset, optimizer, graph_specs)
         m.build()
-<<<<<<< HEAD
-        m.train(n_iter=500, eval_step=250, min_delta=1e-6, early_stopping=3)
-        test_acc = m.evaluate_performance(path)
-        #print(i, ':', 'test_acc:', test_acc)
-        results.append({'val_acc': m.v_acc, 'test_acc': test_acc})
-=======
 
         m.train(n_iter=30000, eval_step=250, min_delta=1e-6, early_stopping=3)
         test_acc = m.evaluate_performance(path)
 
         print(i, ':', 'test_acc:', test_acc)
-        results.append({'val_acc': m.v_acc, 'test_init': test_acc})
->>>>>>> 657f7795
+        results.append({'val_acc': m.v_acc, 'test_acc': test_acc})
+
         # logger(m, results)
     return results
-
-
-# def logger(savepath, h_params, params, results):
-#    """Log model performance"""
-#    # TODO: update logger to use meta
-#    log = dict()
-#    log.update(h_params)
-#    log.update(params)
-#    log.update(results)
-#    for a in log:
-#        if hasattr(log[a], '__call__'):
-#            log[a] = log[a].__name__
-#    header = ['architecture', 'data_id', 'val_acc', 'test_init', 'test_upd',
-#              'n_epochs', 'eval_step', 'n_batch', 'y_shape', 'n_ch', 'n_t',
-#              'l1_lambda', 'n_ls', 'learn_rate', 'dropout', 'patience',
-#              'min_delta', 'nonlin_in', 'nonlin_hid', 'nonlin_out',
-#              'filter_length', 'pooling', 'test_upd_batch', 'stride']
-#    with open(savepath+'-'.join([h_params['architecture'],
-#                                 'training_log.csv']), 'a') as csv_file:
-#        writer = csv.DictWriter(csv_file, fieldnames=header)
-#        writer.writerow(log)
 
 
 def scale_to_baseline(X, baseline=None, crop_baseline=False):
@@ -279,54 +252,6 @@
     return X_train, np.squeeze(y_train), X_val, np.squeeze(y_val)
 
 
-# def import_continuous(inp, picks=None, target_picks=None,
-#                      array_keys={'X': 'X', 'y': 'y'},
-#                      transpose=False, target_type='float'):
-#    """
-#    Returns
-#    -------
-#    data.ndim==3 [n_epochs, channels, times] and targets
-#    """
-#
-#    if isinstance(inp, tuple) and len(inp) == 2:
-#        data, targets = inp
-#    elif isinstance(inp, str):
-#        fname = inp
-#        # print(fname[-3:])
-#        if fname[-3:] == 'mat':
-#            datafile = sio.loadmat(fname)
-#
-#        if fname[-3:] == 'npz':
-#            datafile = np.load(fname)
-#
-#        data = datafile[array_keys['X']]
-#    data = data.astype(np.float32)
-#
-#    if data.ndim == 2:
-#        data = np.expand_dims(data, 0)
-#    if transpose:
-#        data = np.swapaxes(data, -1, -2)
-#
-#    if target_type == 'float':
-#        if np.any(target_picks):
-#            targets = data[:, target_picks, :]
-#            data = np.delete(data, target_picks, axis=1)
-#            print('Extracting target variables from target_picks')
-#        else:
-#            targets = datafile[array_keys['y']]
-#            if targets.ndim == 2:
-#                targets = np.expand_dims(targets, 0)
-#            if transpose:
-#                targets = np.swapaxes(targets, -1, -2)
-#            print('Extracting target variables from {}'.format(
-#                    array_keys['y']))
-#
-#    if isinstance(picks, np.ndarray):
-#        data = data[:, picks, :]
-#    print('input shape:', data.shape)
-#    return data, targets
-
-
 def import_data(inp, picks=None, target_picks=None,
                 array_keys={'X': 'X', 'y': 'y'},
                 transpose=False):
@@ -377,13 +302,9 @@
         if fname[-3:] == 'fif':
             epochs = mnepochs.read_epochs(fname, preload=True,
                                           verbose='CRITICAL')
-            print(np.unique(epochs.events[:,2]))
-            # if isinstance(picks, dict):
-            #    picks = pick_types(epochs.info, **picks)
+            print(np.unique(epochs.events[:, 2]))
             events = epochs.events[:, 2]
             data = epochs.get_data()
-        # elif fname[-8:] == '_raw.fif':
-        #    raw = mne.io.Raw[fname]
 
         else:
             if fname[-3:] == 'mat':
@@ -417,139 +338,10 @@
             data = np.swapaxes(data, -1, -2)
         if 'y' in transpose:
             events = np.swapaxes(events, -1, -2)
-<<<<<<< HEAD
+
     print('input shapes: X-', data.shape, 'targets-', events.shape)
-=======
-
-    print('input shape:', data.shape)
-    print('target shape:', events.shape)
->>>>>>> 657f7795
     return data, events
 
-
-def _segment(data, segment_length=200, seq_length=None, augment=False,
-             stride=25, input_type='iid'):
-    """Split the data into fixed-length segments.
-
-    Parameters:
-    -----------
-    data : list of ndarrays
-        Data array of shape (n_epochs, n_channels, n_times)
-
-    labels : ndarray
-        Array of labels (n_epochs, y_shape)
-
-    seq_length: int or None
-        Length of segment sequence.
-
-    segment_length : int or False
-        Length of segment into which to split the data in time samples.
-
-    Returns:
-    --------
-    data : list of ndarrays
-        Data array of shape
-        [n_epochs*nrows, seq_length, n_channels, segment_length]
-    """
-
-    x_out = []
-    for xx in data:
-        n_epochs, n_ch, n_t = xx.shape
-        if augment:
-            nrows = n_t - segment_length + 1
-            a, b, c = xx.strides
-            x4D = np.lib.stride_tricks.as_strided(
-                    xx, shape=(n_epochs, n_ch, nrows, segment_length),
-                    strides=(a, b, c, c))
-            x4D = x4D[:, :, ::stride, :]
-            # [n_epochs,n_ch, n_rows, n_t]
-            x4D = np.swapaxes(x4D, 2, 1)
-            # [n_epochs, n_rows, n_ch, n_t]
-            n_seqs = x4D.shape[1]
-            # print(n_seqs)
-            if input_type != 'seq':
-                x4D = x4D.reshape(
-                        [n_epochs*n_seqs, n_ch, segment_length], order='C')
-            elif seq_length:
-                # seqs_ = min(n_seq//segment_length
-                seq_bins = np.arange(0, n_seqs+1, seq_length)[1:]
-                x4D = np.split(x4D, seq_bins, axis=1)[:-1]
-                x4D = np.concatenate(x4D)
-                print('n_seq:', n_seqs, 'shape:', x4D.shape,
-                      'dropped:', n_seqs % x4D.shape[1])
-                # x4D = x4D.reshape([n_epochs*x4D.shape[1], 1, n_ch,
-                #                   segment_length], order='C')
-
-            x_out.append(x4D)
-            # [n_epochs * n_rows, 1, n_ch, n_t]
-        else:
-            bins = np.arange(0, n_t+1, segment_length)[1:]
-            xb = np.concatenate(np.split(xx, bins, axis=-1)[:-1])
-            x_out.append(np.expand_dims(xb, 1))
-
-    if input_type != 'seq' or seq_length:
-        return np.concatenate(x_out, 0)
-    else:
-        return(x_out)
-
-
-def cont_split_indices(X, test_size=.1, test_segments=5):
-    """X - 3d data array."""
-    raw_len = X.shape[-1]
-    test_samples = int(test_size*raw_len//test_segments)
-    interval = raw_len//(test_segments+1)
-    data_intervals = np.arange(test_samples, raw_len-test_samples, interval)
-
-    test_start = [ds + np.random.randint(interval - test_samples)
-                  for ds in data_intervals]
-
-    test_indices = [(t_strt, t_strt+test_samples)
-                    for t_strt in test_start[:-1]]
-    return test_indices
-
-
-def partition(data, test_indices):
-    """Partition data according to ranges defined by `test_indices`.
-
-    Parameters:
-    -----------
-    data : list of ndarray
-        Data array to be partitioned.
-
-    test_indices : list
-        Contains pairs of values [start, end], indicating where the data
-        will be partitioned.
-
-    Returns:
-    --------
-    x_train, x_test: lists of ndarrays
-        The data partitioned into two sets.
-
-    Raises:
-    -------
-        ValueError: If the shape of`test_indices` is incorrect.
-
-        AttributeError: If `test_indices` is empty.
-    """
-    if any(test_indices):
-        if np.ndim(test_indices) == 1 and np.max(test_indices) < data.shape[0]:
-            x_out = [data[test_indices, ...],
-                     np.delete(data, test_indices, axis=0)][::-1]
-        elif np.ndim(test_indices) == 2:
-            bins = sorted(np.ravel(test_indices))
-            # data is a list of segments of different lengths
-            x_out = np.split(data, bins, axis=-1)
-        else:
-            raise ValueError('Could not split the data, check test_indices!')
-
-        x_out = [xt - np.median(xt, axis=-1, keepdims=True) for xt in x_out]
-        x_train = x_out[0::2]
-        x_test = x_out[1::2]
-
-        # print([xt.shape for xt in x_train])
-        return x_train, x_test
-    else:
-        raise AttributeError('No test indices provided')
 
 
 def produce_labels(y, return_stats=True):
@@ -612,196 +404,6 @@
 #    return y
 
 
-def _combine_labels(labels, new_mapping):
-    """Combine event labels.
-
-    Parameters
-    ----------
-    labels : ndarray
-        Label vector
-
-    combine_dict : dict
-        Mapping {'new_label': [old_label1, old_label2]}
-
-    Returns:
-    --------
-    new_labels : ndarray
-        Updated label vector.
-
-    keep_ind : ndarray
-        Label indices.
-    """
-    new_labels = 404*np.ones(len(labels), int)
-    for old_label, new_label in new_mapping.items():
-        ind = np.where(labels == old_label)[0]
-        new_labels[ind] = new_label
-    keep_ind = np.where(new_labels != 404)[0]
-    return new_labels, keep_ind
-
-
-def preprocess_epochs(data, events, val_size=.1, scale=False, fs=None,
-                      scale_interval=None, crop_baseline=False, decimate=False,
-                      bp_filter=False, picks=None, segment=False,
-                      augment=False):
-    """
-    Parameters
-    ----------
-    scale : bool, optinal
-        Whether to perform scaling to baseline. Defaults to False.
-
-    scale_interval : NoneType, tuple of ints or floats,  optional
-        Baseline definition. If None (default) scaling is
-        performed based on all timepoints of the epoch.
-        If tuple, then baseline is data[tuple[0] : tuple[1]].
-        Only used if scale == True.
-
-    crop_baseline : bool, optinal
-        Whether to crop baseline specified by 'scale_interval'
-        after scaling. Defaults to False.
-
-
-    Returns
-    -------
-    x_train, x_val: ndarrays
-        Data arrays of dimensions [n_epochs, n_seq, n_ch, n_t]
-
-    y_train, y_val : ndarrays
-        Label arrays of dimensions [n_epochs, n_seq, n_targets]
-    """
-
-    if bp_filter:
-        data = data.astype(np.float64)
-        # print(data.shape)
-        data = mnefilt.filter_data(data, fs,
-                                   l_freq=bp_filter[0],
-                                   h_freq=bp_filter[1],
-                                   method='iir', verbose=False)
-    if scale:
-        data = scale_to_baseline(data, baseline=scale_interval,
-                                 crop_baseline=crop_baseline)
-
-    if isinstance(picks, np.ndarray):
-        data = data[:, picks, :]
-
-    if decimate:
-        data = data[..., ::decimate]
-
-    x_train, y_train, x_val, y_val = _split_sets(data, events, val=.1)
-    if y_train.ndim == 1 and y_val.ndim == 1:
-        # print(e)
-        y_train = np.expand_dims(y_train, -1)
-        y_val = np.expand_dims(y_val, -1)
-
-    # x_train = np.expand_dims(x_train,-1)
-    # x_val = np.expand_dims(x_val,-1)
-    # print('y_train:', y_train.shape)
-    # = [np.expand_dims(s, -1) for s in sets]
-
-    return x_train, y_train, x_val, y_val
-
-
-def preprocess_continuous(data, targets, scale=True, segment=200,
-                          val_size=0.1, augment=False, aug_stride=10,
-                          transform_targets=True, bp_filter=False, fs=None,
-                          decimate=None, input_type='iid', seq_length=None):
-    """
-    Returns
-    -------
-    x_train, x_val: ndarrays
-        Data arrays of dimensions [n_epochs, n_seq, n_ch, n_t]
-
-    y_train, y_val : ndarrays
-        Label arrays of dimensions [n_epochs, n_seq, n_targets]
-    """
-    if bp_filter:
-        data = data.astype(np.float64)
-        data = mnefilt.notch_filter(data, fs, freqs=np.arange(50, 101, 50),
-                                    notch_widths=1)
-
-        data = mnefilt.filter_data(data, fs,
-                                   l_freq=bp_filter[0],
-                                   h_freq=bp_filter[1],
-                                   method='iir', verbose=False)
-    if transform_targets:
-        poles = 1./aug_stride*np.ones(aug_stride)
-        # print(targets.shape)
-        # TODO! Gabi: Generalize instead of picking only the first class.
-        targets_new = [np.convolve(targets[0, i, ...], poles, mode='same')
-                       for i in range(5)]
-        targets = np.stack(targets_new)[None, ...]
-        print('targets:', targets.shape)
-        targets = mnefilt.filter_data(targets, sfreq=fs,
-                                      l_freq=.05, h_freq=None,
-                                      method='iir', verbose=False)
-    if scale:
-        data -= data.mean(-1, keepdims=True)
-        data /= data.std()
-        y_median = np.median(targets[0, :, :], axis=-1, keepdims=True)
-        # print(y_median.shape)
-        # y_max = np.max(targets[0,0,...])
-        q1, q5 = np.percentile(targets[0, ...], [2.5, 97.5],
-                               axis=-1, keepdims=True)
-        qrange = np.array(q5) - np.array(q1)
-        targets = targets - y_median[None, ...]
-        targets = targets / qrange[None, ...]
-        # print(qrange.shape)
-
-    if decimate:
-        data = data[..., ::decimate]
-        targets = targets[..., ::decimate]
-
-    if val_size > 0:
-        # TODO! test_segments should be included in the function arguments
-        test_inds = cont_split_indices(data, test_size=val_size,
-                                       test_segments=5)
-        x_train, x_val = partition(data, test_inds)
-        y_train, y_val = partition(targets, test_inds)
-
-    if segment:
-        x_train = _segment(x_train, segment_length=segment, augment=augment,
-                           stride=aug_stride, input_type=input_type,
-                           seq_length=seq_length)
-
-        x_val = _segment(x_val, segment_length=segment, augment=augment,
-                         stride=aug_stride, input_type=input_type,
-                         seq_length=seq_length)
-
-        y_train = _segment(y_train, segment_length=segment, augment=augment,
-                           stride=aug_stride, input_type=input_type,
-                           seq_length=seq_length)
-
-        y_val = _segment(y_val, segment_length=segment, augment=augment,
-                         stride=aug_stride, input_type=input_type,
-                         seq_length=seq_length)
-
-        print('segment:', x_val[0].shape, y_val[0].shape)
-    if transform_targets:
-        if input_type == 'seq':
-            y_train = [np.mean(y_tr[..., 0, -aug_stride:],
-                               axis=-1, keepdims=True) for y_tr in y_train]
-            y_val = [np.mean(y_v[..., 0, -aug_stride:],
-                             axis=-1, keepdims=True) for y_v in y_val]
-
-            # y_train = [np.mean(y_tr[..., -aug_stride:],
-            #                   axis=-1) for y_tr in y_train]
-            # y_val = [np.mean(y_v[..., -aug_stride:],
-            #                 axis=-1) for y_v in y_val]
-
-            print('preproc cont', len(x_train), x_train[0].shape,
-                  y_train[0].shape)
-        else:
-            y_train = np.mean(y_train[..., 0, -aug_stride:],
-                              axis=-1, keepdims=True)
-            y_val = np.mean(y_val[..., 0, -aug_stride:],
-                            axis=-1, keepdims=True)
-            # y_train -= y_median[None, 0, :]
-            # y_val -= y_median[None, 0,  :]
-            # y_train /= qrange[None, 0, :]
-            # y_val /= qrange[None, 0, :]
-            print('preproc cont', x_train.shape, y_train.shape)
-    return x_train, y_train, x_val, y_val
-
-
 def produce_tfrecords(inputs, savepath, out_name, fs,
                       input_type='trials', target_type='float',
                       array_keys={'X': 'X', 'y': 'y'}, val_size=0.2,
@@ -809,14 +411,8 @@
                       bp_filter=False, decimate=False, combine_events=None,
                       segment=False, augment=False, aug_stride=50,
                       picks=None, transpose=False,
-<<<<<<< HEAD
                       target_picks=None, transform_targets=False, seq_length=None,
                       overwrite=True, savebatch=1, test_set=False,):
-=======
-                      target_picks=None, transform_targets=False,
-                      seq_length=None, overwrite=True, savebatch=1,
-                      save_origs=False,):
->>>>>>> 657f7795
 
     r"""
     Produces TFRecord files from input, applies (optional) preprocessing.
@@ -918,19 +514,12 @@
         Number of input files per to be stored in the output TFRecord
         file. Deafults to 1.
 
-<<<<<<< HEAD
     test_set : str {'holdout', 'loso', 'none'}, optinal
         Defines if a separate holdout test set is required.
         'holdout' saves 50% of the validation set
         'loso' saves the whole dataset in original order for
         leave-one-subject-out cross-validation.
         'none' does not leave a separate test set. Defaults to 'none'.
-=======
-    save_origs : bool, optinal
-        If True, also saves the whole dataset in original order,
-        e.g. for leave-one-subject-out cross-validation.
-        Defaults to False.
->>>>>>> 657f7795
 
     Returns
     -------
@@ -956,20 +545,13 @@
     if not os.path.exists(savepath):
         os.mkdir(savepath)
     if overwrite or not os.path.exists(savepath+out_name+'_meta.pkl'):
-<<<<<<< HEAD
 
         meta = dict(train_paths=[], val_paths=[], test_paths=[],
                     data_id=out_name, val_size=0, savepath=savepath,
                     target_type=target_type, input_type=input_type)
         jj = 0
         #i = 0
-=======
-        meta = dict(train_paths=[], val_paths=[], test_paths=[], orig_paths=[],
-                    data_id=out_name, val_size=0, savepath=savepath,
-                    target_type=target_type, input_type=input_type)
-        jj = 0
-        # i = 0
->>>>>>> 657f7795
+
         meta['fs'] = fs
         if not isinstance(inputs, list):
             inputs = [inputs]
@@ -977,8 +559,6 @@
             data, events = import_data(inp, picks=picks, array_keys=array_keys,
                                        target_picks=target_picks,
                                        transpose=transpose)
-<<<<<<< HEAD
-
             if target_type == 'int':
                 # Specific to classification
                 if combine_events:
@@ -991,99 +571,32 @@
                 events = _onehot(events)
 
             x_train,  y_train, x_val, y_val = preprocess(data, events,
-                                             input_type= input_type,
-                                             scale=True, fs=fs,
-                                             val_size=val_size,
-                                             scale_interval=scale_interval,
-                                             segment=segment, augment=augment,
-                                             aug_stride=aug_stride,
-                                             crop_baseline=crop_baseline,
-                                             decimate=decimate,
-                                             bp_filter=bp_filter,
-                                             seq_length=seq_length)
+                                                         input_type=input_type,
+                                                         scale=True, fs=fs,
+                                                         val_size=val_size,
+                                                         scale_interval=scale_interval,
+                                                         segment=segment,
+                                                         augment=augment,
+                                                         aug_stride=aug_stride,
+                                                         crop_baseline=crop_baseline,
+                                                         decimate=decimate,
+                                                         bp_filter=bp_filter,
+                                                         seq_length=seq_length)
             if test_set == 'holdout':
-                x_val, y_val, x_test, y_test = _split_sets(x_val, y_val, val=.5)
-
-                #print(x_train.shape)
-#            else:
-#                # TODO: continous classification
-##                data, events = import_continuous(inp, picks=picks,
-##                                                 target_picks=target_picks,
-##                                                 array_keys=array_keys,
-##                                                 transpose=transpose,
-##                                                 target_type='float')
-#                x_train,  y_train, x_val, y_val = preprocess_continuous(data, events,
-#                                                                       scale=scale,
-#                                                                       segment=segment,
-#                                                                       augment=augment,
-#                                                                       val_size=val_size,
-#                                                                       aug_stride=aug_stride,
-#                                                                       decimate=decimate,
-#                                                                       fs=fs,
-#                                                                       transform_targets=transform_targets,
-#                                                                       bp_filter=bp_filter,
-#                                                                       input_type=input_type,
-#                                                                       seq_length=seq_length)
+                x_val, y_val, x_test, y_test = _split_sets(x_val, y_val,
+                                                           val=.5)
+
             if input_type == 'trials':
                 meta['y_shape'] = y_train[0].shape
             else:
                 meta['y_shape'] = y_train[0].shape[-1]
 
-
-            # TODO: test for input_type ['trials', 'iid', 'seq'] and target_types [int, float]
-=======
-            if input_type == 'trials':
-                if target_type == 'int':
-                    # Specific to classification
-                    if combine_events:
-                        events, keep_ind = _combine_labels(events,
-                                                           combine_events)
-                        data = data[keep_ind, ...]
-                        events = events[keep_ind]
-
-                    events, total_counts, props, orig = produce_labels(events)
-                    meta['class_proportions'] = props
-                    meta['orig_classes'] = orig
-                    del props, orig
-
-                    events = _onehot(events)
-                    # print(np.unique(events))
-                    # meta['n_classes'] = len(meta['class_proportions'])
-                x_train,  y_train, x_val, y_val = preprocess_epochs(
-                        data, events, scale=True, fs=fs, val_size=val_size,
-                        scale_interval=scale_interval, segment=segment,
-                        augment=augment, crop_baseline=crop_baseline,
-                        decimate=decimate, bp_filter=bp_filter)
-
-                meta['y_shape'] = y_train[0].shape
-                # print(x_train.shape)
-            else:
-                # TODO: continous classification
-                # data, events = import_continuous(inp, picks=picks,
-                #                                 target_picks=target_picks,
-                #                                 array_keys=array_keys,
-                #                                 transpose=transpose,
-                #                                 target_type='float')
-                x_train,  y_train, x_val, y_val = preprocess_continuous(
-                        data, events, scale=scale, segment=segment,
-                        augment=augment, val_size=val_size,
-                        aug_stride=aug_stride, decimate=decimate, fs=fs,
-                        transform_targets=transform_targets,
-                        bp_filter=bp_filter, input_type=input_type,
-                        seq_length=seq_length)
-
-                meta['y_shape'] = y_train[0].shape[-1]
-            # TODO: test for input_type ['trials', 'iid', 'seq']
-            # TODO: test for target_types [int, float]
-
->>>>>>> 657f7795
             if input_type == 'seq':
                 meta['n_seq'], meta['n_ch'], meta['n_t'] = x_train[0].shape
-        # n_epochs, meta['n_seq'], meta['n_ch'], meta['n_t'] = x_train[0].shape
                 meta['y_shape'] = y_train[0].shape[-1]
             else:
                 n_epochs, meta['n_ch'], meta['n_t'] = x_train.shape
-                # meta['y_shape'] = y_train.shape[-1]
+                meta['y_shape'] = y_train.shape[-1]
 
             print('Prepocessed sample shape:', x_train[0].shape)
             print('Target shape actual/metadata: ',
@@ -1102,8 +615,6 @@
                                               '.tfrecord']))
             _write_tfrecords(x_val, y_val, meta['val_paths'][-1],
                              input_type=input_type, target_type=target_type)
-
-<<<<<<< HEAD
 
             if test_set == 'loso':
                 meta['test_paths'].append(''.join([savepath, out_name,
@@ -1121,22 +632,6 @@
                 _write_tfrecords(x_test, y_test, meta['test_paths'][-1],
                                  input_type=input_type,
                                  target_type=target_type)
-
-
-
-=======
-#            meta['test_paths'].append(''.join([savepath, out_name,
-#                                               '_test_', str(jj),
-#                                               '.tfrecord']))
-#            _write_tfrecords(x_test, y_test, meta['test_paths'][-1],
-#                             input_type=input_type, target_type=target_type)
-
-#            if save_origs:
-#                meta['orig_paths'].append(''.join([savepath, out_name,
-#                                                   '_orig_', str(jj),
-#                                                   '.tfrecord']))
-#                _write_tfrecords(X, y, meta['orig_paths'][-1], task=task)
->>>>>>> 657f7795
             jj += 1
         with open(savepath+out_name+'_meta.pkl', 'wb') as f:
             pickle.dump(meta, f)
@@ -1144,7 +639,6 @@
     elif os.path.exists(savepath+out_name+'_meta.pkl'):
         print('Metadata file found, restoring')
         meta = _load_meta(savepath, data_id=out_name)
-<<<<<<< HEAD
     return meta
 
 
@@ -1204,12 +698,8 @@
 #        if jj == 0:
 #            print('n_segments: {:d}, shape: {:d}x{:d}'.format(len(segments), segments[0].shape[0], segments[0].shape[1]))
         x_out.append(x_new)
-        # print('xout:', len(x_out), x_out[-1].shape)
-    #if input_type != 'seq' or seq_length:
 
     return np.concatenate(x_out, 0)
-    #else:
-    #    return(x_out)
 
 
 def cont_split_indices(X, test_size=.1, test_segments=5):
@@ -1222,27 +712,34 @@
     interval = raw_len//(test_segments+1)
     data_intervals = np.arange(test_samples, raw_len-test_samples, interval)
 
-    test_start = [ds + np.random.randint(interval - test_samples) for ds in data_intervals]
-
-    test_indices = [(t_strt, t_strt+test_samples) for t_strt in test_start[:-1]]
+    test_start = [ds + np.random.randint(interval - test_samples)
+                  for ds in data_intervals]
+
+    test_indices = [(t_strt, t_strt + test_samples)
+                    for t_strt in test_start[:-1]]
     return test_indices
 
 
 def partition(data, test_indices):
+
     if any(test_indices):
+
         if np.ndim(test_indices) == 1 and np.max(test_indices) < data.shape[0]:
-            x_out = [data[test_indices,...], np.delete(data, test_indices, axis=0)][::-1]
+
+            x_out = [data[test_indices, ...], np.delete(data, test_indices,
+                                                        axis=0)][::-1]
         elif np.ndim(test_indices) == 2:
             bins = sorted(np.ravel(test_indices))
-            x_out = np.split(data, bins, axis=-1) # data is a list of segmnets of different lengths
+            x_out = np.split(data, bins, axis=-1)
+
         else:
             print('Could not split the data, check test_indices!')
             return
+
         x_out = [xt - np.median(xt, axis=-1, keepdims=True) for xt in x_out]
         x_train = x_out[0::2]
         x_test = x_out[1::2]
 
-        # print([xt.shape for xt in x_train])
         return x_train, x_test
     else:
         print('No test labels provided')
@@ -1296,14 +793,14 @@
         y_train, y_val = partition(events, test_inds)
 
     else:
-        x_train, y_train, x_val, y_val = _split_sets(data, events, val=val_size)
+        x_train, y_train, x_val, y_val = _split_sets(data, events,
+                                                     val=val_size)
         if y_train.ndim == 1 and y_val.ndim == 1:
             y_train = np.expand_dims(y_train, -1)
             y_val = np.expand_dims(y_val, -1)
     print('training set: X-', x_train.shape, ' y-', y_train.shape)
     print('validation set: X-', x_val.shape, ' y-', y_val.shape)
 
-
     if segment:
         x_train = _segment(x_train, segment_length=segment, augment=augment,
                            stride=aug_stride, input_type=input_type,
@@ -1313,28 +810,28 @@
                          stride=aug_stride, input_type=input_type,
                          seq_length=seq_length)
         if y_train.ndim == 3 and y_val.ndim == 3:
-            y_train = _segment(y_train, segment_length=segment, augment=augment,
+            y_train = _segment(y_train, segment_length=segment,
+                               augment=augment,
                                stride=aug_stride, input_type=input_type,
                                seq_length=seq_length)
             y_val = _segment(y_val, segment_length=segment, augment=augment,
                              stride=aug_stride, input_type=input_type,
                              seq_length=seq_length)
         else:
-            y_train = np.tile(y_train, [x_train.shape[0]//y_train.shape[0],1])
-            y_val = np.tile(y_val, [x_val.shape[0]//y_val.shape[0],1])
-        print('train segment:', x_train.shape, y_train.shape)
+            y_train = np.tile(y_train, [x_train.shape[0]//y_train.shape[0], 1])
+            y_val = np.tile(y_val, [x_val.shape[0]//y_val.shape[0], 1])
+
+        print('train segmented:', x_train.shape, y_train.shape)
         print('val segmented:', x_val.shape, y_val.shape)
 
-#    x_train = np.expand_dims(x_train,-1)
-#    x_val = np.expand_dims(x_val,-1)
-    # print('y_train:', y_train.shape)
-    # = [np.expand_dims(s, -1) for s in sets]
-
     return x_train, y_train, x_val, y_val
 
-def preprocess_continuous(data, targets, scale=True, segment=200, augment=False,
+
+def preprocess_continuous_labels(data, targets, scale=True, segment=200,
+                          augment=False,
                           val_size=0.1, aug_stride=10, transform_targets=True,
-                          bp_filter=False, fs=None, decimate=None, input_type='iid',
+                          bp_filter=False, fs=None, decimate=None,
+                          input_type='iid',
                           seq_length=None):
     """
     Returns
@@ -1342,43 +839,7 @@
     x_train, x_val - arrays or lists of arrays of dimensions [n_epochs, n_seq, n_ch, n_t]
     y_train, y_val - arrays or lists of arrays of dimensions [n_epochs, n_seq, n_targets]
     """
-#    if transform_targets:
-#        poles = 1./aug_stride*np.ones(aug_stride)
-#        # print(targets.shape)
-#        targets_new = [np.convolve(targets[0,i,...], poles, mode='same') for i in range(5)]
-#        targets = np.stack(targets_new)[None,...]
-#        print('targets:', targets.shape)
-#        targets = mnefilt.filter_data(targets, sfreq=fs, l_freq=.05, h_freq=None,
-#                                      method='iir', verbose=False)
-#
-#    if scale:
-#        data -= data.mean(-1, keepdims=True)
-#        data /= data.std()
-#        y_median = np.median(targets[0, :, :], axis=-1, keepdims=True)
-#        # print(y_median.shape)
-#        # y_max = np.max(targets[0,0,...])
-#        q1, q5 = np.percentile(targets[0, ...], [2.5, 97.5], axis=-1, keepdims=True)
-#        qrange = np.array(q5) - np.array(q1)
-#        targets -= y_median[None,...]
-#        targets /= qrange[None,...]
-#        # print(qrange.shape)
-
-#    if val_size > 0:
-#        test_inds = cont_split_indices(data, test_size=val_size, test_segments=5)
-#        x_train, x_val = partition(data, test_inds)
-#        y_train, y_val = partition(targets, test_inds)
-
-#    if segment:
-#        x_train = _segment(x_train, segment_length=segment, augment=augment,
-#                           stride=aug_stride, input_type=input_type, seq_length=seq_length)
-#
-#        x_val = _segment(x_val, segment_length=segment, augment=augment,
-#                         stride=aug_stride, input_type=input_type, seq_length=seq_length)
-#        y_train = _segment(y_train, segment_length=segment, augment=augment,
-#                           stride=aug_stride, input_type=input_type, seq_length=seq_length)
-#        y_val = _segment(y_val, segment_length=segment, augment=augment,
-#                         stride=aug_stride, input_type=input_type, seq_length=seq_length)
-#        print('segment:', x_val[0].shape, y_val[0].shape)
+
     if transform_targets:
 
         if input_type == 'seq':
@@ -1395,27 +856,4 @@
 #            y_train /= qrange[None,0, :]
 #            y_val /= qrange[None, 0, :]
             print('preproc cont', x_train.shape, y_train.shape)
-    return x_train, y_train, x_val, y_val
-
-# def process_labels(y, scale=False, decimate=False, normalize=False,
-#                   transpose=False, transform=False, segment=False):
-#    """Preprocess target variables."""
-#    if transpose:
-#        y = np.swapaxes(y, -2, -1)
-#
-#    if segment:
-#        y, _ = _segment(y, labels=None, segment_length=segment)
-#    if decimate:
-#        assert y.ndim == 3
-#        y = y[..., ::decimate]
-#    if normalize:
-#        y = scale_to_baseline(y, baseline=None, crop_baseline=False)
-#    y = np.mean(y**2, axis=-1)
-    # print('y', y.shape)
-#    if isinstance(transform, callable):
-#        y = transform(y)
-
-#    return y
-=======
-    return meta
->>>>>>> 657f7795
+    return x_train, y_train, x_val, y_val