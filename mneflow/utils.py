--- conflicted
+++ resolved
@@ -336,14 +336,9 @@
 
     if isinstance(picks, (np.ndarray, list, tuple)):
         picks = np.asarray(picks)
-<<<<<<< HEAD
         if np.any(data.shape[1] <= picks):
             raise ValueError("Invalid picks {} for n_channels {} ".format(
                     max(len(picks), max(picks)), data.shape[1]))
-=======
-        if np.any([data.shape[1] <= picks]):
-            raise ValueError("Invalid picks.")
->>>>>>> 26c580be
         data = data[:, picks, :]
 
     if transpose:
@@ -400,31 +395,8 @@
         return inv
 
 
-<<<<<<< HEAD
-def produce_tfrecords(inputs, savepath, out_name, fs,
-=======
-# def process_labels(y, scale=False, decimate=False, normalize=False,
-#                   transpose=False, transform=False, segment=False):
-#    """Preprocess target variables."""
-#    if transpose:
-#        y = np.swapaxes(y, -2, -1)
-#
-#    if segment:
-#        y, _ = _segment(y, labels=None, segment_length=segment)
-#    if decimate:
-#        assert y.ndim == 3
-#        y = y[..., ::decimate]
-#    if normalize:
-#        y = scale_to_baseline(y, baseline=None, crop_baseline=False)
-#    y = np.mean(y**2, axis=-1)
-    # print('y', y.shape)
-#    if isinstance(transform, callable):
-#        y = transform(y)
-#    return y
-
 
 def produce_tfrecords(inputs, savepath, out_name, fs=0,
->>>>>>> 26c580be
                       input_type='trials', target_type='float',
                       array_keys={'X': 'X', 'y': 'y'}, val_size=0.2,
                       scale=False, scale_interval=None, crop_baseline=False,
@@ -568,7 +540,6 @@
         os.mkdir(savepath)
     if overwrite or not os.path.exists(savepath+out_name+'_meta.pkl'):
 
-<<<<<<< HEAD
         meta = dict(train_paths=[], val_paths=[], test_paths=[],
                     data_id=out_name, train_size=0, val_size=0, test_size=0,
                     savepath=savepath, target_type=target_type,
@@ -576,14 +547,6 @@
         jj = 0
 
         meta['fs'] = fs
-=======
-        meta = dict(train_paths=[], val_paths=[], test_paths=[], fs=fs,
-                    data_id=out_name, val_size=0, savepath=savepath,
-                    target_type=target_type, input_type=input_type,
-                    test_size=0)
-        jj = 0
-        # i = 0
->>>>>>> 26c580be
         if not isinstance(inputs, list):
             inputs = [inputs]
         for inp in inputs:
@@ -613,28 +576,11 @@
             if test_set == 'holdout':
                 x_val, y_val, x_test, y_test = _split_sets(x_val, y_val,
                                                            val=.5)
-<<<<<<< HEAD
                 meta['test_size'] += x_test.shape[0]
             meta['y_shape'] = y_train[0].shape
             _n, meta['n_seq'], meta['n_t'], meta['n_ch'] = x_train.shape
             meta['train_size'] += _n
             meta['val_size'] += x_val.shape[0]
-=======
-            if input_type in ['trials', 'iid', 'seq']:
-                meta['y_shape'] = y_train[0].shape
-            else:
-                meta['y_shape'] = y_train[0].shape[-1]
-
-            if input_type == 'seq':
-                if x_train.ndim == 3:
-                    meta['n_ch'], meta['n_t'] = x_train[0].shape
-                    meta['n_seq'] = 1
-                else:
-                    meta['n_seq'], meta['n_ch'], meta['n_t'] = x_train[0].shape
-
-            else:
-                _, meta['n_ch'], meta['n_t'] = x_train.shape
->>>>>>> 26c580be
 
             print('Prepocessed sample shape:', x_train[0].shape)
             print('Target shape actual/metadata: ',
