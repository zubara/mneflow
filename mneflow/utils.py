--- conflicted
+++ resolved
@@ -48,7 +48,7 @@
     """Perform global scaling based on a specified baseline.
 
     Subtracts the mean and divides by the standard deviation of the
-    amplitude of all channels during the baseline interval. 
+    amplitude of all channels during the baseline interval.
 
     Parameters
     ----------
@@ -123,7 +123,7 @@
     y_ : list of ndarrays
         Class labels.
         len =  `n_epochs`, shape = `y_shape`
-    
+
     n_ : int
         nubmer of training examples
 
@@ -268,7 +268,7 @@
         #(x, ) -> (1, 1, x)
         #(x, y) -> (1, x, y)
         data = np.expand_dims(data, 0)
-    
+
     if isinstance(picks, (np.ndarray, list, tuple)):
         picks = np.asarray(picks)
         if np.any(data.shape[1] <= picks):
@@ -520,16 +520,8 @@
                         # TODO!  suggest these move inside _combine_labels
                         data = data[keep_ind, ...]
                         events = events[keep_ind]
-<<<<<<< HEAD
-
-
-                #elif target_type == 'signal':
-                #    print(data.shape, events.shape)
-
-
-=======
-    
-    
+
+
                 # Check label dimensions again
                 if input_type == 'continuous':
                     while events.ndim < 3:
@@ -537,13 +529,12 @@
                 else:
                     if events.ndim < 2:
                         events = np.expand_dims(events, -1)
-                        
-                    
+
+
                 if (data.ndim != 3):
                     warnings.warn('Input misshaped, using import_data.', UserWarning)
                     return
-                
->>>>>>> a0cd7be2
+
                 X, Y, folds = preprocess(
                         data, events, sample_counter=meta['train_size'],
                         input_type=input_type, scale=scale, fs=fs,
@@ -583,17 +574,10 @@
                              #X_test=np.swapaxes(x_test,-2, -1),
                              y_train=Y[train_fold, ...],
                              y_val=Y[val_fold, ...],
-<<<<<<< HEAD
-                             y_test=y_test)
-
-
-=======
                              #y_test=y_test
                              )
-                    
-                
->>>>>>> a0cd7be2
-                # print("sample_count: {}, folds: {} - {}".format(meta["train_size"],
+
+
                 #                                                 np.min(n), np.max(n)))
                 meta['val_size'] += len(folds[0])
 
